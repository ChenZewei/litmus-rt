--- conflicted
+++ resolved
@@ -22,11 +22,8 @@
  */
 enum kmsg_dump_reason {
 	KMSG_DUMP_PANIC,
-<<<<<<< HEAD
-=======
 	KMSG_DUMP_OOPS,
 	KMSG_DUMP_EMERG,
->>>>>>> c16fa4f2
 	KMSG_DUMP_RESTART,
 	KMSG_DUMP_HALT,
 	KMSG_DUMP_POWEROFF,
