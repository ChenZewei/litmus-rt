--- conflicted
+++ resolved
@@ -396,13 +396,10 @@
 	int (*set_EA)(const unsigned int, struct cifs_tcon *, const char *,
 			const char *, const void *, const __u16,
 			const struct nls_table *, int);
-<<<<<<< HEAD
-=======
 	struct cifs_ntsd * (*get_acl)(struct cifs_sb_info *, struct inode *,
 			const char *, u32 *);
 	int (*set_acl)(struct cifs_ntsd *, __u32, struct inode *, const char *,
 			int);
->>>>>>> 56041bf9
 };
 
 struct smb_version_values {
