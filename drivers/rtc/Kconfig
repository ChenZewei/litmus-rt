--- conflicted
+++ resolved
@@ -1109,14 +1109,9 @@
 	  this is powered by the backup power supply.
 
 config RTC_DRV_AT91SAM9
-<<<<<<< HEAD
 	tristate "AT91SAM9 RTT as RTC"
-	depends on ARCH_AT91 && !ARCH_AT91RM9200
+	depends on ARCH_AT91
 	select MFD_SYSCON
-=======
-	tristate "AT91SAM9x/AT91CAP9 RTT as RTC"
-	depends on ARCH_AT91
->>>>>>> ba62a859
 	help
 	  Some AT91SAM9 SoCs provide an RTT (Real Time Timer) block which
 	  can be used as an RTC thanks to the backup power supply (e.g. a
