/*
 * Copyright (c) 2008-2009 Atheros Communications Inc.
 *
 * Permission to use, copy, modify, and/or distribute this software for any
 * purpose with or without fee is hereby granted, provided that the above
 * copyright notice and this permission notice appear in all copies.
 *
 * THE SOFTWARE IS PROVIDED "AS IS" AND THE AUTHOR DISCLAIMS ALL WARRANTIES
 * WITH REGARD TO THIS SOFTWARE INCLUDING ALL IMPLIED WARRANTIES OF
 * MERCHANTABILITY AND FITNESS. IN NO EVENT SHALL THE AUTHOR BE LIABLE FOR
 * ANY SPECIAL, DIRECT, INDIRECT, OR CONSEQUENTIAL DAMAGES OR ANY DAMAGES
 * WHATSOEVER RESULTING FROM LOSS OF USE, DATA OR PROFITS, WHETHER IN AN
 * ACTION OF CONTRACT, NEGLIGENCE OR OTHER TORTIOUS ACTION, ARISING OUT OF
 * OR IN CONNECTION WITH THE USE OR PERFORMANCE OF THIS SOFTWARE.
 */

#include <linux/nl80211.h>
#include "ath9k.h"
#include "btcoex.h"

static void ath_update_txpow(struct ath_softc *sc)
{
	struct ath_hw *ah = sc->sc_ah;

	if (sc->curtxpow != sc->config.txpowlimit) {
		ath9k_hw_set_txpowerlimit(ah, sc->config.txpowlimit, false);
		/* read back in case value is clamped */
		sc->curtxpow = ath9k_hw_regulatory(ah)->power_limit;
	}
}

static u8 parse_mpdudensity(u8 mpdudensity)
{
	/*
	 * 802.11n D2.0 defined values for "Minimum MPDU Start Spacing":
	 *   0 for no restriction
	 *   1 for 1/4 us
	 *   2 for 1/2 us
	 *   3 for 1 us
	 *   4 for 2 us
	 *   5 for 4 us
	 *   6 for 8 us
	 *   7 for 16 us
	 */
	switch (mpdudensity) {
	case 0:
		return 0;
	case 1:
	case 2:
	case 3:
		/* Our lower layer calculations limit our precision to
		   1 microsecond */
		return 1;
	case 4:
		return 2;
	case 5:
		return 4;
	case 6:
		return 8;
	case 7:
		return 16;
	default:
		return 0;
	}
}

static struct ath9k_channel *ath_get_curchannel(struct ath_softc *sc,
						struct ieee80211_hw *hw)
{
	struct ieee80211_channel *curchan = hw->conf.channel;
	struct ath9k_channel *channel;
	u8 chan_idx;

	chan_idx = curchan->hw_value;
	channel = &sc->sc_ah->channels[chan_idx];
	ath9k_update_ichannel(sc, hw, channel);
	return channel;
}

bool ath9k_setpower(struct ath_softc *sc, enum ath9k_power_mode mode)
{
	unsigned long flags;
	bool ret;

	spin_lock_irqsave(&sc->sc_pm_lock, flags);
	ret = ath9k_hw_setpower(sc->sc_ah, mode);
	spin_unlock_irqrestore(&sc->sc_pm_lock, flags);

	return ret;
}

void ath9k_ps_wakeup(struct ath_softc *sc)
{
	struct ath_common *common = ath9k_hw_common(sc->sc_ah);
	unsigned long flags;
	enum ath9k_power_mode power_mode;

	spin_lock_irqsave(&sc->sc_pm_lock, flags);
	if (++sc->ps_usecount != 1)
		goto unlock;

	power_mode = sc->sc_ah->power_mode;
	ath9k_hw_setpower(sc->sc_ah, ATH9K_PM_AWAKE);

	/*
	 * While the hardware is asleep, the cycle counters contain no
	 * useful data. Better clear them now so that they don't mess up
	 * survey data results.
	 */
	if (power_mode != ATH9K_PM_AWAKE) {
		spin_lock(&common->cc_lock);
		ath_hw_cycle_counters_update(common);
		memset(&common->cc_survey, 0, sizeof(common->cc_survey));
		spin_unlock(&common->cc_lock);
	}

 unlock:
	spin_unlock_irqrestore(&sc->sc_pm_lock, flags);
}

void ath9k_ps_restore(struct ath_softc *sc)
{
	struct ath_common *common = ath9k_hw_common(sc->sc_ah);
	unsigned long flags;

	spin_lock_irqsave(&sc->sc_pm_lock, flags);
	if (--sc->ps_usecount != 0)
		goto unlock;

	spin_lock(&common->cc_lock);
	ath_hw_cycle_counters_update(common);
	spin_unlock(&common->cc_lock);

	if (sc->ps_idle)
		ath9k_hw_setpower(sc->sc_ah, ATH9K_PM_FULL_SLEEP);
	else if (sc->ps_enabled &&
		 !(sc->ps_flags & (PS_WAIT_FOR_BEACON |
			      PS_WAIT_FOR_CAB |
			      PS_WAIT_FOR_PSPOLL_DATA |
			      PS_WAIT_FOR_TX_ACK)))
		ath9k_hw_setpower(sc->sc_ah, ATH9K_PM_NETWORK_SLEEP);

 unlock:
	spin_unlock_irqrestore(&sc->sc_pm_lock, flags);
}

static void ath_start_ani(struct ath_common *common)
{
	struct ath_hw *ah = common->ah;
	unsigned long timestamp = jiffies_to_msecs(jiffies);
	struct ath_softc *sc = (struct ath_softc *) common->priv;

	if (!(sc->sc_flags & SC_OP_ANI_RUN))
		return;

	if (sc->sc_flags & SC_OP_OFFCHANNEL)
		return;

	common->ani.longcal_timer = timestamp;
	common->ani.shortcal_timer = timestamp;
	common->ani.checkani_timer = timestamp;

	mod_timer(&common->ani.timer,
		  jiffies +
			msecs_to_jiffies((u32)ah->config.ani_poll_interval));
}

static void ath_update_survey_nf(struct ath_softc *sc, int channel)
{
	struct ath_hw *ah = sc->sc_ah;
	struct ath9k_channel *chan = &ah->channels[channel];
	struct survey_info *survey = &sc->survey[channel];

	if (chan->noisefloor) {
		survey->filled |= SURVEY_INFO_NOISE_DBM;
		survey->noise = chan->noisefloor;
	}
}

static void ath_update_survey_stats(struct ath_softc *sc)
{
	struct ath_hw *ah = sc->sc_ah;
	struct ath_common *common = ath9k_hw_common(ah);
	int pos = ah->curchan - &ah->channels[0];
	struct survey_info *survey = &sc->survey[pos];
	struct ath_cycle_counters *cc = &common->cc_survey;
	unsigned int div = common->clockrate * 1000;

	if (!ah->curchan)
		return;

	if (ah->power_mode == ATH9K_PM_AWAKE)
		ath_hw_cycle_counters_update(common);

	if (cc->cycles > 0) {
		survey->filled |= SURVEY_INFO_CHANNEL_TIME |
			SURVEY_INFO_CHANNEL_TIME_BUSY |
			SURVEY_INFO_CHANNEL_TIME_RX |
			SURVEY_INFO_CHANNEL_TIME_TX;
		survey->channel_time += cc->cycles / div;
		survey->channel_time_busy += cc->rx_busy / div;
		survey->channel_time_rx += cc->rx_frame / div;
		survey->channel_time_tx += cc->tx_frame / div;
	}
	memset(cc, 0, sizeof(*cc));

	ath_update_survey_nf(sc, pos);
}

/*
 * Set/change channels.  If the channel is really being changed, it's done
 * by reseting the chip.  To accomplish this we must first cleanup any pending
 * DMA, then restart stuff.
*/
int ath_set_channel(struct ath_softc *sc, struct ieee80211_hw *hw,
		    struct ath9k_channel *hchan)
{
	struct ath_wiphy *aphy = hw->priv;
	struct ath_hw *ah = sc->sc_ah;
	struct ath_common *common = ath9k_hw_common(ah);
	struct ieee80211_conf *conf = &common->hw->conf;
	bool fastcc = true, stopped;
	struct ieee80211_channel *channel = hw->conf.channel;
	struct ath9k_hw_cal_data *caldata = NULL;
	int r;

	if (sc->sc_flags & SC_OP_INVALID)
		return -EIO;

	del_timer_sync(&common->ani.timer);
	cancel_work_sync(&sc->paprd_work);
	cancel_work_sync(&sc->hw_check_work);
	cancel_delayed_work_sync(&sc->tx_complete_work);

	ath9k_ps_wakeup(sc);

	spin_lock_bh(&sc->sc_pcu_lock);

	/*
	 * This is only performed if the channel settings have
	 * actually changed.
	 *
	 * To switch channels clear any pending DMA operations;
	 * wait long enough for the RX fifo to drain, reset the
	 * hardware at the new frequency, and then re-enable
	 * the relevant bits of the h/w.
	 */
	ath9k_hw_disable_interrupts(ah);
	stopped = ath_drain_all_txq(sc, false);

	if (!ath_stoprecv(sc))
		stopped = false;

	/* XXX: do not flush receive queue here. We don't want
	 * to flush data frames already in queue because of
	 * changing channel. */

	if (!stopped || !(sc->sc_flags & SC_OP_OFFCHANNEL))
		fastcc = false;

	if (!(sc->sc_flags & SC_OP_OFFCHANNEL))
		caldata = &aphy->caldata;

	ath_dbg(common, ATH_DBG_CONFIG,
		"(%u MHz) -> (%u MHz), conf_is_ht40: %d fastcc: %d\n",
		sc->sc_ah->curchan->channel,
		channel->center_freq, conf_is_ht40(conf),
		fastcc);

	r = ath9k_hw_reset(ah, hchan, caldata, fastcc);
	if (r) {
		ath_err(common,
			"Unable to reset channel (%u MHz), reset status %d\n",
			channel->center_freq, r);
		goto ps_restore;
	}

	if (ath_startrecv(sc) != 0) {
		ath_err(common, "Unable to restart recv logic\n");
		r = -EIO;
		goto ps_restore;
	}

	ath_update_txpow(sc);
	ath9k_hw_set_interrupts(ah, ah->imask);

	if (!(sc->sc_flags & (SC_OP_OFFCHANNEL))) {
		if (sc->sc_flags & SC_OP_BEACONS)
			ath_beacon_config(sc, NULL);
		ieee80211_queue_delayed_work(sc->hw, &sc->tx_complete_work, 0);
		ath_start_ani(common);
	}

 ps_restore:
	spin_unlock_bh(&sc->sc_pcu_lock);

	ath9k_ps_restore(sc);
	return r;
}

static void ath_paprd_activate(struct ath_softc *sc)
{
	struct ath_hw *ah = sc->sc_ah;
	struct ath9k_hw_cal_data *caldata = ah->caldata;
	struct ath_common *common = ath9k_hw_common(ah);
	int chain;

	if (!caldata || !caldata->paprd_done)
		return;

	ath9k_ps_wakeup(sc);
	ar9003_paprd_enable(ah, false);
	for (chain = 0; chain < AR9300_MAX_CHAINS; chain++) {
		if (!(common->tx_chainmask & BIT(chain)))
			continue;

		ar9003_paprd_populate_single_table(ah, caldata, chain);
	}

	ar9003_paprd_enable(ah, true);
	ath9k_ps_restore(sc);
}

static bool ath_paprd_send_frame(struct ath_softc *sc, struct sk_buff *skb, int chain)
{
	struct ieee80211_hw *hw = sc->hw;
	struct ieee80211_tx_info *tx_info = IEEE80211_SKB_CB(skb);
	struct ath_hw *ah = sc->sc_ah;
	struct ath_common *common = ath9k_hw_common(ah);
	struct ath_tx_control txctl;
	int time_left;

	memset(&txctl, 0, sizeof(txctl));
	txctl.txq = sc->tx.txq_map[WME_AC_BE];

	memset(tx_info, 0, sizeof(*tx_info));
	tx_info->band = hw->conf.channel->band;
	tx_info->flags |= IEEE80211_TX_CTL_NO_ACK;
	tx_info->control.rates[0].idx = 0;
	tx_info->control.rates[0].count = 1;
	tx_info->control.rates[0].flags = IEEE80211_TX_RC_MCS;
	tx_info->control.rates[1].idx = -1;

	init_completion(&sc->paprd_complete);
<<<<<<< HEAD
	sc->paprd_pending = true;
=======
>>>>>>> 47ae63e0
	txctl.paprd = BIT(chain);

	if (ath_tx_start(hw, skb, &txctl) != 0) {
		ath_dbg(common, ATH_DBG_XMIT, "PAPRD TX failed\n");
		dev_kfree_skb_any(skb);
		return false;
	}

	time_left = wait_for_completion_timeout(&sc->paprd_complete,
			msecs_to_jiffies(ATH_PAPRD_TIMEOUT));
<<<<<<< HEAD
	sc->paprd_pending = false;
=======
>>>>>>> 47ae63e0

	if (!time_left)
		ath_dbg(ath9k_hw_common(sc->sc_ah), ATH_DBG_CALIBRATE,
			"Timeout waiting for paprd training on TX chain %d\n",
			chain);

	return !!time_left;
}

void ath_paprd_calibrate(struct work_struct *work)
{
	struct ath_softc *sc = container_of(work, struct ath_softc, paprd_work);
	struct ieee80211_hw *hw = sc->hw;
	struct ath_hw *ah = sc->sc_ah;
	struct ieee80211_hdr *hdr;
	struct sk_buff *skb = NULL;
	struct ath9k_hw_cal_data *caldata = ah->caldata;
	struct ath_common *common = ath9k_hw_common(ah);
	int ftype;
	int chain_ok = 0;
	int chain;
	int len = 1800;

	if (!caldata)
		return;

	if (ar9003_paprd_init_table(ah) < 0)
		return;

	skb = alloc_skb(len, GFP_KERNEL);
	if (!skb)
		return;

	skb_put(skb, len);
	memset(skb->data, 0, len);
	hdr = (struct ieee80211_hdr *)skb->data;
	ftype = IEEE80211_FTYPE_DATA | IEEE80211_STYPE_NULLFUNC;
	hdr->frame_control = cpu_to_le16(ftype);
	hdr->duration_id = cpu_to_le16(10);
	memcpy(hdr->addr1, hw->wiphy->perm_addr, ETH_ALEN);
	memcpy(hdr->addr2, hw->wiphy->perm_addr, ETH_ALEN);
	memcpy(hdr->addr3, hw->wiphy->perm_addr, ETH_ALEN);

	ath9k_ps_wakeup(sc);
	for (chain = 0; chain < AR9300_MAX_CHAINS; chain++) {
		if (!(common->tx_chainmask & BIT(chain)))
			continue;

		chain_ok = 0;

		ath_dbg(common, ATH_DBG_CALIBRATE,
			"Sending PAPRD frame for thermal measurement "
			"on chain %d\n", chain);
		if (!ath_paprd_send_frame(sc, skb, chain))
			goto fail_paprd;

		ar9003_paprd_setup_gain_table(ah, chain);

		ath_dbg(common, ATH_DBG_CALIBRATE,
			"Sending PAPRD training frame on chain %d\n", chain);
		if (!ath_paprd_send_frame(sc, skb, chain))
			goto fail_paprd;

		if (!ar9003_paprd_is_done(ah))
			break;

		if (ar9003_paprd_create_curve(ah, caldata, chain) != 0)
			break;

		chain_ok = 1;
	}
	kfree_skb(skb);

	if (chain_ok) {
		caldata->paprd_done = true;
		ath_paprd_activate(sc);
	}

fail_paprd:
	ath9k_ps_restore(sc);
}

/*
 *  This routine performs the periodic noise floor calibration function
 *  that is used to adjust and optimize the chip performance.  This
 *  takes environmental changes (location, temperature) into account.
 *  When the task is complete, it reschedules itself depending on the
 *  appropriate interval that was calculated.
 */
void ath_ani_calibrate(unsigned long data)
{
	struct ath_softc *sc = (struct ath_softc *)data;
	struct ath_hw *ah = sc->sc_ah;
	struct ath_common *common = ath9k_hw_common(ah);
	bool longcal = false;
	bool shortcal = false;
	bool aniflag = false;
	unsigned int timestamp = jiffies_to_msecs(jiffies);
	u32 cal_interval, short_cal_interval, long_cal_interval;
	unsigned long flags;

	if (ah->caldata && ah->caldata->nfcal_interference)
		long_cal_interval = ATH_LONG_CALINTERVAL_INT;
	else
		long_cal_interval = ATH_LONG_CALINTERVAL;

	short_cal_interval = (ah->opmode == NL80211_IFTYPE_AP) ?
		ATH_AP_SHORT_CALINTERVAL : ATH_STA_SHORT_CALINTERVAL;

	/* Only calibrate if awake */
	if (sc->sc_ah->power_mode != ATH9K_PM_AWAKE)
		goto set_timer;

	ath9k_ps_wakeup(sc);

	/* Long calibration runs independently of short calibration. */
	if ((timestamp - common->ani.longcal_timer) >= long_cal_interval) {
		longcal = true;
		ath_dbg(common, ATH_DBG_ANI, "longcal @%lu\n", jiffies);
		common->ani.longcal_timer = timestamp;
	}

	/* Short calibration applies only while caldone is false */
	if (!common->ani.caldone) {
		if ((timestamp - common->ani.shortcal_timer) >= short_cal_interval) {
			shortcal = true;
			ath_dbg(common, ATH_DBG_ANI,
				"shortcal @%lu\n", jiffies);
			common->ani.shortcal_timer = timestamp;
			common->ani.resetcal_timer = timestamp;
		}
	} else {
		if ((timestamp - common->ani.resetcal_timer) >=
		    ATH_RESTART_CALINTERVAL) {
			common->ani.caldone = ath9k_hw_reset_calvalid(ah);
			if (common->ani.caldone)
				common->ani.resetcal_timer = timestamp;
		}
	}

	/* Verify whether we must check ANI */
	if ((timestamp - common->ani.checkani_timer) >=
	     ah->config.ani_poll_interval) {
		aniflag = true;
		common->ani.checkani_timer = timestamp;
	}

	/* Skip all processing if there's nothing to do. */
	if (longcal || shortcal || aniflag) {
		/* Call ANI routine if necessary */
		if (aniflag) {
			spin_lock_irqsave(&common->cc_lock, flags);
			ath9k_hw_ani_monitor(ah, ah->curchan);
			ath_update_survey_stats(sc);
			spin_unlock_irqrestore(&common->cc_lock, flags);
		}

		/* Perform calibration if necessary */
		if (longcal || shortcal) {
			common->ani.caldone =
				ath9k_hw_calibrate(ah,
						   ah->curchan,
						   common->rx_chainmask,
						   longcal);
		}
	}

	ath9k_ps_restore(sc);

set_timer:
	/*
	* Set timer interval based on previous results.
	* The interval must be the shortest necessary to satisfy ANI,
	* short calibration and long calibration.
	*/
	cal_interval = ATH_LONG_CALINTERVAL;
	if (sc->sc_ah->config.enable_ani)
		cal_interval = min(cal_interval,
				   (u32)ah->config.ani_poll_interval);
	if (!common->ani.caldone)
		cal_interval = min(cal_interval, (u32)short_cal_interval);

	mod_timer(&common->ani.timer, jiffies + msecs_to_jiffies(cal_interval));
	if ((sc->sc_ah->caps.hw_caps & ATH9K_HW_CAP_PAPRD) && ah->caldata) {
		if (!ah->caldata->paprd_done)
			ieee80211_queue_work(sc->hw, &sc->paprd_work);
		else if (!ah->paprd_table_write_done)
			ath_paprd_activate(sc);
	}
}

static void ath_node_attach(struct ath_softc *sc, struct ieee80211_sta *sta)
{
	struct ath_node *an;
	struct ath_hw *ah = sc->sc_ah;
	an = (struct ath_node *)sta->drv_priv;

	if ((ah->caps.hw_caps) & ATH9K_HW_CAP_APM)
		sc->sc_flags |= SC_OP_ENABLE_APM;

	if (sc->sc_flags & SC_OP_TXAGGR) {
		ath_tx_node_init(sc, an);
		an->maxampdu = 1 << (IEEE80211_HT_MAX_AMPDU_FACTOR +
				     sta->ht_cap.ampdu_factor);
		an->mpdudensity = parse_mpdudensity(sta->ht_cap.ampdu_density);
	}
}

static void ath_node_detach(struct ath_softc *sc, struct ieee80211_sta *sta)
{
	struct ath_node *an = (struct ath_node *)sta->drv_priv;

	if (sc->sc_flags & SC_OP_TXAGGR)
		ath_tx_node_cleanup(sc, an);
}

void ath_hw_check(struct work_struct *work)
{
	struct ath_softc *sc = container_of(work, struct ath_softc, hw_check_work);
	int i;

	ath9k_ps_wakeup(sc);

	for (i = 0; i < 3; i++) {
		if (ath9k_hw_check_alive(sc->sc_ah))
			goto out;

		msleep(1);
	}
	ath_reset(sc, true);

out:
	ath9k_ps_restore(sc);
}

void ath9k_tasklet(unsigned long data)
{
	struct ath_softc *sc = (struct ath_softc *)data;
	struct ath_hw *ah = sc->sc_ah;
	struct ath_common *common = ath9k_hw_common(ah);

	u32 status = sc->intrstatus;
	u32 rxmask;

	if (status & ATH9K_INT_FATAL) {
		ath_reset(sc, true);
		return;
	}

	ath9k_ps_wakeup(sc);
	spin_lock(&sc->sc_pcu_lock);

	if (!ath9k_hw_check_alive(ah))
		ieee80211_queue_work(sc->hw, &sc->hw_check_work);

	if (ah->caps.hw_caps & ATH9K_HW_CAP_EDMA)
		rxmask = (ATH9K_INT_RXHP | ATH9K_INT_RXLP | ATH9K_INT_RXEOL |
			  ATH9K_INT_RXORN);
	else
		rxmask = (ATH9K_INT_RX | ATH9K_INT_RXEOL | ATH9K_INT_RXORN);

	if (status & rxmask) {
		/* Check for high priority Rx first */
		if ((ah->caps.hw_caps & ATH9K_HW_CAP_EDMA) &&
		    (status & ATH9K_INT_RXHP))
			ath_rx_tasklet(sc, 0, true);

		ath_rx_tasklet(sc, 0, false);
	}

	if (status & ATH9K_INT_TX) {
		if (ah->caps.hw_caps & ATH9K_HW_CAP_EDMA)
			ath_tx_edma_tasklet(sc);
		else
			ath_tx_tasklet(sc);
	}

	if ((status & ATH9K_INT_TSFOOR) && sc->ps_enabled) {
		/*
		 * TSF sync does not look correct; remain awake to sync with
		 * the next Beacon.
		 */
		ath_dbg(common, ATH_DBG_PS,
			"TSFOOR - Sync with next Beacon\n");
		sc->ps_flags |= PS_WAIT_FOR_BEACON | PS_BEACON_SYNC;
	}

	if (ah->btcoex_hw.scheme == ATH_BTCOEX_CFG_3WIRE)
		if (status & ATH9K_INT_GENTIMER)
			ath_gen_timer_isr(sc->sc_ah);

	/* re-enable hardware interrupt */
	ath9k_hw_enable_interrupts(ah);

	spin_unlock(&sc->sc_pcu_lock);
	ath9k_ps_restore(sc);
}

irqreturn_t ath_isr(int irq, void *dev)
{
#define SCHED_INTR (				\
		ATH9K_INT_FATAL |		\
		ATH9K_INT_RXORN |		\
		ATH9K_INT_RXEOL |		\
		ATH9K_INT_RX |			\
		ATH9K_INT_RXLP |		\
		ATH9K_INT_RXHP |		\
		ATH9K_INT_TX |			\
		ATH9K_INT_BMISS |		\
		ATH9K_INT_CST |			\
		ATH9K_INT_TSFOOR |		\
		ATH9K_INT_GENTIMER)

	struct ath_softc *sc = dev;
	struct ath_hw *ah = sc->sc_ah;
	struct ath_common *common = ath9k_hw_common(ah);
	enum ath9k_int status;
	bool sched = false;

	/*
	 * The hardware is not ready/present, don't
	 * touch anything. Note this can happen early
	 * on if the IRQ is shared.
	 */
	if (sc->sc_flags & SC_OP_INVALID)
		return IRQ_NONE;


	/* shared irq, not for us */

	if (!ath9k_hw_intrpend(ah))
		return IRQ_NONE;

	/*
	 * Figure out the reason(s) for the interrupt.  Note
	 * that the hal returns a pseudo-ISR that may include
	 * bits we haven't explicitly enabled so we mask the
	 * value to insure we only process bits we requested.
	 */
	ath9k_hw_getisr(ah, &status);	/* NB: clears ISR too */
	status &= ah->imask;	/* discard unasked-for bits */

	/*
	 * If there are no status bits set, then this interrupt was not
	 * for me (should have been caught above).
	 */
	if (!status)
		return IRQ_NONE;

	/* Cache the status */
	sc->intrstatus = status;

	if (status & SCHED_INTR)
		sched = true;

	/*
	 * If a FATAL or RXORN interrupt is received, we have to reset the
	 * chip immediately.
	 */
	if ((status & ATH9K_INT_FATAL) || ((status & ATH9K_INT_RXORN) &&
	    !(ah->caps.hw_caps & ATH9K_HW_CAP_EDMA)))
		goto chip_reset;

	if ((ah->caps.hw_caps & ATH9K_HW_CAP_EDMA) &&
	    (status & ATH9K_INT_BB_WATCHDOG)) {

		spin_lock(&common->cc_lock);
		ath_hw_cycle_counters_update(common);
		ar9003_hw_bb_watchdog_dbg_info(ah);
		spin_unlock(&common->cc_lock);

		goto chip_reset;
	}

	if (status & ATH9K_INT_SWBA)
		tasklet_schedule(&sc->bcon_tasklet);

	if (status & ATH9K_INT_TXURN)
		ath9k_hw_updatetxtriglevel(ah, true);

	if (ah->caps.hw_caps & ATH9K_HW_CAP_EDMA) {
		if (status & ATH9K_INT_RXEOL) {
			ah->imask &= ~(ATH9K_INT_RXEOL | ATH9K_INT_RXORN);
			ath9k_hw_set_interrupts(ah, ah->imask);
		}
	}

	if (status & ATH9K_INT_MIB) {
		/*
		 * Disable interrupts until we service the MIB
		 * interrupt; otherwise it will continue to
		 * fire.
		 */
		ath9k_hw_disable_interrupts(ah);
		/*
		 * Let the hal handle the event. We assume
		 * it will clear whatever condition caused
		 * the interrupt.
		 */
		spin_lock(&common->cc_lock);
		ath9k_hw_proc_mib_event(ah);
		spin_unlock(&common->cc_lock);
		ath9k_hw_enable_interrupts(ah);
	}

	if (!(ah->caps.hw_caps & ATH9K_HW_CAP_AUTOSLEEP))
		if (status & ATH9K_INT_TIM_TIMER) {
			if (ATH_DBG_WARN_ON_ONCE(sc->ps_idle))
				goto chip_reset;
			/* Clear RxAbort bit so that we can
			 * receive frames */
			ath9k_setpower(sc, ATH9K_PM_AWAKE);
			ath9k_hw_setrxabort(sc->sc_ah, 0);
			sc->ps_flags |= PS_WAIT_FOR_BEACON;
		}

chip_reset:

	ath_debug_stat_interrupt(sc, status);

	if (sched) {
		/* turn off every interrupt */
		ath9k_hw_disable_interrupts(ah);
		tasklet_schedule(&sc->intr_tq);
	}

	return IRQ_HANDLED;

#undef SCHED_INTR
}

static u32 ath_get_extchanmode(struct ath_softc *sc,
			       struct ieee80211_channel *chan,
			       enum nl80211_channel_type channel_type)
{
	u32 chanmode = 0;

	switch (chan->band) {
	case IEEE80211_BAND_2GHZ:
		switch(channel_type) {
		case NL80211_CHAN_NO_HT:
		case NL80211_CHAN_HT20:
			chanmode = CHANNEL_G_HT20;
			break;
		case NL80211_CHAN_HT40PLUS:
			chanmode = CHANNEL_G_HT40PLUS;
			break;
		case NL80211_CHAN_HT40MINUS:
			chanmode = CHANNEL_G_HT40MINUS;
			break;
		}
		break;
	case IEEE80211_BAND_5GHZ:
		switch(channel_type) {
		case NL80211_CHAN_NO_HT:
		case NL80211_CHAN_HT20:
			chanmode = CHANNEL_A_HT20;
			break;
		case NL80211_CHAN_HT40PLUS:
			chanmode = CHANNEL_A_HT40PLUS;
			break;
		case NL80211_CHAN_HT40MINUS:
			chanmode = CHANNEL_A_HT40MINUS;
			break;
		}
		break;
	default:
		break;
	}

	return chanmode;
}

static void ath9k_bss_assoc_info(struct ath_softc *sc,
				 struct ieee80211_hw *hw,
				 struct ieee80211_vif *vif,
				 struct ieee80211_bss_conf *bss_conf)
{
	struct ath_wiphy *aphy = hw->priv;
	struct ath_hw *ah = sc->sc_ah;
	struct ath_common *common = ath9k_hw_common(ah);

	if (bss_conf->assoc) {
		ath_dbg(common, ATH_DBG_CONFIG,
			"Bss Info ASSOC %d, bssid: %pM\n",
			bss_conf->aid, common->curbssid);

		/* New association, store aid */
		common->curaid = bss_conf->aid;
		ath9k_hw_write_associd(ah);

		/*
		 * Request a re-configuration of Beacon related timers
		 * on the receipt of the first Beacon frame (i.e.,
		 * after time sync with the AP).
		 */
		sc->ps_flags |= PS_BEACON_SYNC;

		/* Configure the beacon */
		ath_beacon_config(sc, vif);

		/* Reset rssi stats */
		aphy->last_rssi = ATH_RSSI_DUMMY_MARKER;
		sc->sc_ah->stats.avgbrssi = ATH_RSSI_DUMMY_MARKER;

		sc->sc_flags |= SC_OP_ANI_RUN;
		ath_start_ani(common);
	} else {
		ath_dbg(common, ATH_DBG_CONFIG, "Bss Info DISASSOC\n");
		common->curaid = 0;
		/* Stop ANI */
		sc->sc_flags &= ~SC_OP_ANI_RUN;
		del_timer_sync(&common->ani.timer);
	}
}

void ath_radio_enable(struct ath_softc *sc, struct ieee80211_hw *hw)
{
	struct ath_hw *ah = sc->sc_ah;
	struct ath_common *common = ath9k_hw_common(ah);
	struct ieee80211_channel *channel = hw->conf.channel;
	int r;

	ath9k_ps_wakeup(sc);
	spin_lock_bh(&sc->sc_pcu_lock);

	ath9k_hw_configpcipowersave(ah, 0, 0);

	if (!ah->curchan)
		ah->curchan = ath_get_curchannel(sc, sc->hw);

	r = ath9k_hw_reset(ah, ah->curchan, ah->caldata, false);
	if (r) {
		ath_err(common,
			"Unable to reset channel (%u MHz), reset status %d\n",
			channel->center_freq, r);
	}

	ath_update_txpow(sc);
	if (ath_startrecv(sc) != 0) {
		ath_err(common, "Unable to restart recv logic\n");
		goto out;
	}
	if (sc->sc_flags & SC_OP_BEACONS)
		ath_beacon_config(sc, NULL);	/* restart beacons */

	/* Re-Enable  interrupts */
	ath9k_hw_set_interrupts(ah, ah->imask);

	/* Enable LED */
	ath9k_hw_cfg_output(ah, ah->led_pin,
			    AR_GPIO_OUTPUT_MUX_AS_OUTPUT);
	ath9k_hw_set_gpio(ah, ah->led_pin, 0);

	ieee80211_wake_queues(hw);
out:
	spin_unlock_bh(&sc->sc_pcu_lock);

	ath9k_ps_restore(sc);
}

void ath_radio_disable(struct ath_softc *sc, struct ieee80211_hw *hw)
{
	struct ath_hw *ah = sc->sc_ah;
	struct ieee80211_channel *channel = hw->conf.channel;
	int r;

	ath9k_ps_wakeup(sc);
	spin_lock_bh(&sc->sc_pcu_lock);

	ieee80211_stop_queues(hw);

	/*
	 * Keep the LED on when the radio is disabled
	 * during idle unassociated state.
	 */
	if (!sc->ps_idle) {
		ath9k_hw_set_gpio(ah, ah->led_pin, 1);
		ath9k_hw_cfg_gpio_input(ah, ah->led_pin);
	}

	/* Disable interrupts */
	ath9k_hw_disable_interrupts(ah);

	ath_drain_all_txq(sc, false);	/* clear pending tx frames */

	ath_stoprecv(sc);		/* turn off frame recv */
	ath_flushrecv(sc);		/* flush recv queue */

	if (!ah->curchan)
		ah->curchan = ath_get_curchannel(sc, hw);

	r = ath9k_hw_reset(ah, ah->curchan, ah->caldata, false);
	if (r) {
		ath_err(ath9k_hw_common(sc->sc_ah),
			"Unable to reset channel (%u MHz), reset status %d\n",
			channel->center_freq, r);
	}

	ath9k_hw_phy_disable(ah);

	ath9k_hw_configpcipowersave(ah, 1, 1);

	spin_unlock_bh(&sc->sc_pcu_lock);
	ath9k_ps_restore(sc);
}

int ath_reset(struct ath_softc *sc, bool retry_tx)
{
	struct ath_hw *ah = sc->sc_ah;
	struct ath_common *common = ath9k_hw_common(ah);
	struct ieee80211_hw *hw = sc->hw;
	int r;

	/* Stop ANI */
	del_timer_sync(&common->ani.timer);

	ath9k_ps_wakeup(sc);
	spin_lock_bh(&sc->sc_pcu_lock);

	ieee80211_stop_queues(hw);

	ath9k_hw_disable_interrupts(ah);
	ath_drain_all_txq(sc, retry_tx);

	ath_stoprecv(sc);
	ath_flushrecv(sc);

	r = ath9k_hw_reset(ah, sc->sc_ah->curchan, ah->caldata, false);
	if (r)
		ath_err(common,
			"Unable to reset hardware; reset status %d\n", r);

	if (ath_startrecv(sc) != 0)
		ath_err(common, "Unable to start recv logic\n");

	/*
	 * We may be doing a reset in response to a request
	 * that changes the channel so update any state that
	 * might change as a result.
	 */
	ath_update_txpow(sc);

	if ((sc->sc_flags & SC_OP_BEACONS) || !(sc->sc_flags & (SC_OP_OFFCHANNEL)))
		ath_beacon_config(sc, NULL);	/* restart beacons */

	ath9k_hw_set_interrupts(ah, ah->imask);

	if (retry_tx) {
		int i;
		for (i = 0; i < ATH9K_NUM_TX_QUEUES; i++) {
			if (ATH_TXQ_SETUP(sc, i)) {
				spin_lock_bh(&sc->tx.txq[i].axq_lock);
				ath_txq_schedule(sc, &sc->tx.txq[i]);
				spin_unlock_bh(&sc->tx.txq[i].axq_lock);
			}
		}
	}

	ieee80211_wake_queues(hw);
	spin_unlock_bh(&sc->sc_pcu_lock);

	/* Start ANI */
	ath_start_ani(common);
	ath9k_ps_restore(sc);

	return r;
}

/* XXX: Remove me once we don't depend on ath9k_channel for all
 * this redundant data */
void ath9k_update_ichannel(struct ath_softc *sc, struct ieee80211_hw *hw,
			   struct ath9k_channel *ichan)
{
	struct ieee80211_channel *chan = hw->conf.channel;
	struct ieee80211_conf *conf = &hw->conf;

	ichan->channel = chan->center_freq;
	ichan->chan = chan;

	if (chan->band == IEEE80211_BAND_2GHZ) {
		ichan->chanmode = CHANNEL_G;
		ichan->channelFlags = CHANNEL_2GHZ | CHANNEL_OFDM | CHANNEL_G;
	} else {
		ichan->chanmode = CHANNEL_A;
		ichan->channelFlags = CHANNEL_5GHZ | CHANNEL_OFDM;
	}

	if (conf_is_ht(conf))
		ichan->chanmode = ath_get_extchanmode(sc, chan,
					    conf->channel_type);
}

/**********************/
/* mac80211 callbacks */
/**********************/

static int ath9k_start(struct ieee80211_hw *hw)
{
	struct ath_wiphy *aphy = hw->priv;
	struct ath_softc *sc = aphy->sc;
	struct ath_hw *ah = sc->sc_ah;
	struct ath_common *common = ath9k_hw_common(ah);
	struct ieee80211_channel *curchan = hw->conf.channel;
	struct ath9k_channel *init_channel;
	int r;

	ath_dbg(common, ATH_DBG_CONFIG,
		"Starting driver with initial channel: %d MHz\n",
		curchan->center_freq);

	mutex_lock(&sc->mutex);

	if (ath9k_wiphy_started(sc)) {
		if (sc->chan_idx == curchan->hw_value) {
			/*
			 * Already on the operational channel, the new wiphy
			 * can be marked active.
			 */
			aphy->state = ATH_WIPHY_ACTIVE;
			ieee80211_wake_queues(hw);
		} else {
			/*
			 * Another wiphy is on another channel, start the new
			 * wiphy in paused state.
			 */
			aphy->state = ATH_WIPHY_PAUSED;
			ieee80211_stop_queues(hw);
		}
		mutex_unlock(&sc->mutex);
		return 0;
	}
	aphy->state = ATH_WIPHY_ACTIVE;

	/* setup initial channel */

	sc->chan_idx = curchan->hw_value;

	init_channel = ath_get_curchannel(sc, hw);

	/* Reset SERDES registers */
	ath9k_hw_configpcipowersave(ah, 0, 0);

	/*
	 * The basic interface to setting the hardware in a good
	 * state is ``reset''.  On return the hardware is known to
	 * be powered up and with interrupts disabled.  This must
	 * be followed by initialization of the appropriate bits
	 * and then setup of the interrupt mask.
	 */
	spin_lock_bh(&sc->sc_pcu_lock);
	r = ath9k_hw_reset(ah, init_channel, ah->caldata, false);
	if (r) {
		ath_err(common,
			"Unable to reset hardware; reset status %d (freq %u MHz)\n",
			r, curchan->center_freq);
		spin_unlock_bh(&sc->sc_pcu_lock);
		goto mutex_unlock;
	}

	/*
	 * This is needed only to setup initial state
	 * but it's best done after a reset.
	 */
	ath_update_txpow(sc);

	/*
	 * Setup the hardware after reset:
	 * The receive engine is set going.
	 * Frame transmit is handled entirely
	 * in the frame output path; there's nothing to do
	 * here except setup the interrupt mask.
	 */
	if (ath_startrecv(sc) != 0) {
		ath_err(common, "Unable to start recv logic\n");
		r = -EIO;
		spin_unlock_bh(&sc->sc_pcu_lock);
		goto mutex_unlock;
	}
	spin_unlock_bh(&sc->sc_pcu_lock);

	/* Setup our intr mask. */
	ah->imask = ATH9K_INT_TX | ATH9K_INT_RXEOL |
		    ATH9K_INT_RXORN | ATH9K_INT_FATAL |
		    ATH9K_INT_GLOBAL;

	if (ah->caps.hw_caps & ATH9K_HW_CAP_EDMA)
		ah->imask |= ATH9K_INT_RXHP |
			     ATH9K_INT_RXLP |
			     ATH9K_INT_BB_WATCHDOG;
	else
		ah->imask |= ATH9K_INT_RX;

	ah->imask |= ATH9K_INT_GTT;

	if (ah->caps.hw_caps & ATH9K_HW_CAP_HT)
		ah->imask |= ATH9K_INT_CST;

	sc->sc_flags &= ~SC_OP_INVALID;
	sc->sc_ah->is_monitoring = false;

	/* Disable BMISS interrupt when we're not associated */
	ah->imask &= ~(ATH9K_INT_SWBA | ATH9K_INT_BMISS);
	ath9k_hw_set_interrupts(ah, ah->imask);

	ieee80211_wake_queues(hw);

	ieee80211_queue_delayed_work(sc->hw, &sc->tx_complete_work, 0);

	if ((ah->btcoex_hw.scheme != ATH_BTCOEX_CFG_NONE) &&
	    !ah->btcoex_hw.enabled) {
		ath9k_hw_btcoex_set_weight(ah, AR_BT_COEX_WGHT,
					   AR_STOMP_LOW_WLAN_WGHT);
		ath9k_hw_btcoex_enable(ah);

		if (common->bus_ops->bt_coex_prep)
			common->bus_ops->bt_coex_prep(common);
		if (ah->btcoex_hw.scheme == ATH_BTCOEX_CFG_3WIRE)
			ath9k_btcoex_timer_resume(sc);
	}

<<<<<<< HEAD
	/* User has the option to provide pm-qos value as a module
	 * parameter rather than using the default value of
	 * 'ATH9K_PM_QOS_DEFAULT_VALUE'.
	 */
	pm_qos_update_request(&sc->pm_qos_req, ath9k_pm_qos_value);

=======
>>>>>>> 47ae63e0
	if (ah->caps.pcie_lcr_extsync_en && common->bus_ops->extn_synch_en)
		common->bus_ops->extn_synch_en(common);

mutex_unlock:
	mutex_unlock(&sc->mutex);

	return r;
}

static int ath9k_tx(struct ieee80211_hw *hw,
		    struct sk_buff *skb)
{
	struct ath_wiphy *aphy = hw->priv;
	struct ath_softc *sc = aphy->sc;
	struct ath_common *common = ath9k_hw_common(sc->sc_ah);
	struct ath_tx_control txctl;
	struct ieee80211_hdr *hdr = (struct ieee80211_hdr *) skb->data;

	if (aphy->state != ATH_WIPHY_ACTIVE && aphy->state != ATH_WIPHY_SCAN) {
		ath_dbg(common, ATH_DBG_XMIT,
			"ath9k: %s: TX in unexpected wiphy state %d\n",
			wiphy_name(hw->wiphy), aphy->state);
		goto exit;
	}

	if (sc->ps_enabled) {
		/*
		 * mac80211 does not set PM field for normal data frames, so we
		 * need to update that based on the current PS mode.
		 */
		if (ieee80211_is_data(hdr->frame_control) &&
		    !ieee80211_is_nullfunc(hdr->frame_control) &&
		    !ieee80211_has_pm(hdr->frame_control)) {
			ath_dbg(common, ATH_DBG_PS,
				"Add PM=1 for a TX frame while in PS mode\n");
			hdr->frame_control |= cpu_to_le16(IEEE80211_FCTL_PM);
		}
	}

	if (unlikely(sc->sc_ah->power_mode != ATH9K_PM_AWAKE)) {
		/*
		 * We are using PS-Poll and mac80211 can request TX while in
		 * power save mode. Need to wake up hardware for the TX to be
		 * completed and if needed, also for RX of buffered frames.
		 */
		ath9k_ps_wakeup(sc);
		if (!(sc->sc_ah->caps.hw_caps & ATH9K_HW_CAP_AUTOSLEEP))
			ath9k_hw_setrxabort(sc->sc_ah, 0);
		if (ieee80211_is_pspoll(hdr->frame_control)) {
			ath_dbg(common, ATH_DBG_PS,
				"Sending PS-Poll to pick a buffered frame\n");
			sc->ps_flags |= PS_WAIT_FOR_PSPOLL_DATA;
		} else {
			ath_dbg(common, ATH_DBG_PS,
				"Wake up to complete TX\n");
			sc->ps_flags |= PS_WAIT_FOR_TX_ACK;
		}
		/*
		 * The actual restore operation will happen only after
		 * the sc_flags bit is cleared. We are just dropping
		 * the ps_usecount here.
		 */
		ath9k_ps_restore(sc);
	}

	memset(&txctl, 0, sizeof(struct ath_tx_control));
	txctl.txq = sc->tx.txq_map[skb_get_queue_mapping(skb)];

	ath_dbg(common, ATH_DBG_XMIT, "transmitting packet, skb: %p\n", skb);

	if (ath_tx_start(hw, skb, &txctl) != 0) {
		ath_dbg(common, ATH_DBG_XMIT, "TX failed\n");
		goto exit;
	}

	return 0;
exit:
	dev_kfree_skb_any(skb);
	return 0;
}

static void ath9k_stop(struct ieee80211_hw *hw)
{
	struct ath_wiphy *aphy = hw->priv;
	struct ath_softc *sc = aphy->sc;
	struct ath_hw *ah = sc->sc_ah;
	struct ath_common *common = ath9k_hw_common(ah);
	int i;

	mutex_lock(&sc->mutex);

	aphy->state = ATH_WIPHY_INACTIVE;

	if (led_blink)
		cancel_delayed_work_sync(&sc->ath_led_blink_work);

	cancel_delayed_work_sync(&sc->tx_complete_work);
	cancel_work_sync(&sc->paprd_work);
	cancel_work_sync(&sc->hw_check_work);

	for (i = 0; i < sc->num_sec_wiphy; i++) {
		if (sc->sec_wiphy[i])
			break;
	}

	if (i == sc->num_sec_wiphy) {
		cancel_delayed_work_sync(&sc->wiphy_work);
		cancel_work_sync(&sc->chan_work);
	}

	if (sc->sc_flags & SC_OP_INVALID) {
		ath_dbg(common, ATH_DBG_ANY, "Device not present\n");
		mutex_unlock(&sc->mutex);
		return;
	}

	if (ath9k_wiphy_started(sc)) {
		mutex_unlock(&sc->mutex);
		return; /* another wiphy still in use */
	}

	/* Ensure HW is awake when we try to shut it down. */
	ath9k_ps_wakeup(sc);

	if (ah->btcoex_hw.enabled) {
		ath9k_hw_btcoex_disable(ah);
		if (ah->btcoex_hw.scheme == ATH_BTCOEX_CFG_3WIRE)
			ath9k_btcoex_timer_pause(sc);
	}

	spin_lock_bh(&sc->sc_pcu_lock);

	/* prevent tasklets to enable interrupts once we disable them */
	ah->imask &= ~ATH9K_INT_GLOBAL;

	/* make sure h/w will not generate any interrupt
	 * before setting the invalid flag. */
	ath9k_hw_disable_interrupts(ah);

	if (!(sc->sc_flags & SC_OP_INVALID)) {
		ath_drain_all_txq(sc, false);
		ath_stoprecv(sc);
		ath9k_hw_phy_disable(ah);
	} else
		sc->rx.rxlink = NULL;

	/* disable HAL and put h/w to sleep */
	ath9k_hw_disable(ah);
	ath9k_hw_configpcipowersave(ah, 1, 1);

	spin_unlock_bh(&sc->sc_pcu_lock);

	/* we can now sync irq and kill any running tasklets, since we already
	 * disabled interrupts and not holding a spin lock */
	synchronize_irq(sc->irq);
	tasklet_kill(&sc->intr_tq);
	tasklet_kill(&sc->bcon_tasklet);

	ath9k_ps_restore(sc);

	sc->ps_idle = true;
	ath9k_set_wiphy_idle(aphy, true);
	ath_radio_disable(sc, hw);

	sc->sc_flags |= SC_OP_INVALID;

<<<<<<< HEAD
	pm_qos_update_request(&sc->pm_qos_req, PM_QOS_DEFAULT_VALUE);

=======
>>>>>>> 47ae63e0
	mutex_unlock(&sc->mutex);

	ath_dbg(common, ATH_DBG_CONFIG, "Driver halt\n");
}

static int ath9k_add_interface(struct ieee80211_hw *hw,
			       struct ieee80211_vif *vif)
{
	struct ath_wiphy *aphy = hw->priv;
	struct ath_softc *sc = aphy->sc;
	struct ath_hw *ah = sc->sc_ah;
	struct ath_common *common = ath9k_hw_common(ah);
	struct ath_vif *avp = (void *)vif->drv_priv;
	enum nl80211_iftype ic_opmode = NL80211_IFTYPE_UNSPECIFIED;
	int ret = 0;

	mutex_lock(&sc->mutex);

	switch (vif->type) {
	case NL80211_IFTYPE_STATION:
		ic_opmode = NL80211_IFTYPE_STATION;
		break;
	case NL80211_IFTYPE_WDS:
		ic_opmode = NL80211_IFTYPE_WDS;
		break;
	case NL80211_IFTYPE_ADHOC:
	case NL80211_IFTYPE_AP:
	case NL80211_IFTYPE_MESH_POINT:
		if (sc->nbcnvifs >= ATH_BCBUF) {
			ret = -ENOBUFS;
			goto out;
		}
		ic_opmode = vif->type;
		break;
	default:
		ath_err(common, "Interface type %d not yet supported\n",
			vif->type);
		ret = -EOPNOTSUPP;
		goto out;
	}

	ath_dbg(common, ATH_DBG_CONFIG,
		"Attach a VIF of type: %d\n", ic_opmode);

	/* Set the VIF opmode */
	avp->av_opmode = ic_opmode;
	avp->av_bslot = -1;

	sc->nvifs++;

	ath9k_set_bssid_mask(hw, vif);

	if (sc->nvifs > 1)
		goto out; /* skip global settings for secondary vif */

	if (ic_opmode == NL80211_IFTYPE_AP) {
		ath9k_hw_set_tsfadjust(ah, 1);
		sc->sc_flags |= SC_OP_TSF_RESET;
	}

	/* Set the device opmode */
	ah->opmode = ic_opmode;

	/*
	 * Enable MIB interrupts when there are hardware phy counters.
	 * Note we only do this (at the moment) for station mode.
	 */
	if ((vif->type == NL80211_IFTYPE_STATION) ||
	    (vif->type == NL80211_IFTYPE_ADHOC) ||
	    (vif->type == NL80211_IFTYPE_MESH_POINT)) {
		if (ah->config.enable_ani)
			ah->imask |= ATH9K_INT_MIB;
		ah->imask |= ATH9K_INT_TSFOOR;
	}

	ath9k_hw_set_interrupts(ah, ah->imask);

	if (vif->type == NL80211_IFTYPE_AP    ||
	    vif->type == NL80211_IFTYPE_ADHOC) {
		sc->sc_flags |= SC_OP_ANI_RUN;
		ath_start_ani(common);
	}

out:
	mutex_unlock(&sc->mutex);
	return ret;
}

static void ath9k_reclaim_beacon(struct ath_softc *sc,
				 struct ieee80211_vif *vif)
{
	struct ath_vif *avp = (void *)vif->drv_priv;

	/* Disable SWBA interrupt */
	sc->sc_ah->imask &= ~ATH9K_INT_SWBA;
	ath9k_ps_wakeup(sc);
	ath9k_hw_set_interrupts(sc->sc_ah, sc->sc_ah->imask);
	ath9k_hw_stoptxdma(sc->sc_ah, sc->beacon.beaconq);
	tasklet_kill(&sc->bcon_tasklet);
	ath9k_ps_restore(sc);

	ath_beacon_return(sc, avp);
	sc->sc_flags &= ~SC_OP_BEACONS;

	if (sc->nbcnvifs > 0) {
		/* Re-enable beaconing */
		sc->sc_ah->imask |= ATH9K_INT_SWBA;
		ath9k_ps_wakeup(sc);
		ath9k_hw_set_interrupts(sc->sc_ah, sc->sc_ah->imask);
		ath9k_ps_restore(sc);
	}
}

static int ath9k_change_interface(struct ieee80211_hw *hw,
				  struct ieee80211_vif *vif,
				  enum nl80211_iftype new_type,
				  bool p2p)
{
	struct ath_wiphy *aphy = hw->priv;
	struct ath_softc *sc = aphy->sc;
	struct ath_common *common = ath9k_hw_common(sc->sc_ah);
	int ret = 0;

	ath_dbg(common, ATH_DBG_CONFIG, "Change Interface\n");
	mutex_lock(&sc->mutex);

	switch (new_type) {
	case NL80211_IFTYPE_AP:
	case NL80211_IFTYPE_ADHOC:
		if (sc->nbcnvifs >= ATH_BCBUF) {
			ath_err(common, "No beacon slot available\n");
			ret = -ENOBUFS;
			goto out;
		}
		break;
	case NL80211_IFTYPE_STATION:
		/* Stop ANI */
		sc->sc_flags &= ~SC_OP_ANI_RUN;
		del_timer_sync(&common->ani.timer);
		if ((vif->type == NL80211_IFTYPE_AP) ||
		    (vif->type == NL80211_IFTYPE_ADHOC))
			ath9k_reclaim_beacon(sc, vif);
		break;
	default:
		ath_err(common, "Interface type %d not yet supported\n",
				vif->type);
		ret = -ENOTSUPP;
		goto out;
	}
	vif->type = new_type;
	vif->p2p = p2p;

out:
	mutex_unlock(&sc->mutex);
	return ret;
}

static void ath9k_remove_interface(struct ieee80211_hw *hw,
				   struct ieee80211_vif *vif)
{
	struct ath_wiphy *aphy = hw->priv;
	struct ath_softc *sc = aphy->sc;
	struct ath_common *common = ath9k_hw_common(sc->sc_ah);

	ath_dbg(common, ATH_DBG_CONFIG, "Detach Interface\n");

	mutex_lock(&sc->mutex);

	/* Stop ANI */
	sc->sc_flags &= ~SC_OP_ANI_RUN;
	del_timer_sync(&common->ani.timer);

	/* Reclaim beacon resources */
	if ((sc->sc_ah->opmode == NL80211_IFTYPE_AP) ||
	    (sc->sc_ah->opmode == NL80211_IFTYPE_ADHOC) ||
	    (sc->sc_ah->opmode == NL80211_IFTYPE_MESH_POINT))
		ath9k_reclaim_beacon(sc, vif);

	sc->nvifs--;

	mutex_unlock(&sc->mutex);
}

static void ath9k_enable_ps(struct ath_softc *sc)
{
	struct ath_hw *ah = sc->sc_ah;

	sc->ps_enabled = true;
	if (!(ah->caps.hw_caps & ATH9K_HW_CAP_AUTOSLEEP)) {
		if ((ah->imask & ATH9K_INT_TIM_TIMER) == 0) {
			ah->imask |= ATH9K_INT_TIM_TIMER;
			ath9k_hw_set_interrupts(ah, ah->imask);
		}
		ath9k_hw_setrxabort(ah, 1);
	}
}

static void ath9k_disable_ps(struct ath_softc *sc)
{
	struct ath_hw *ah = sc->sc_ah;

	sc->ps_enabled = false;
	ath9k_hw_setpower(ah, ATH9K_PM_AWAKE);
	if (!(ah->caps.hw_caps & ATH9K_HW_CAP_AUTOSLEEP)) {
		ath9k_hw_setrxabort(ah, 0);
		sc->ps_flags &= ~(PS_WAIT_FOR_BEACON |
				  PS_WAIT_FOR_CAB |
				  PS_WAIT_FOR_PSPOLL_DATA |
				  PS_WAIT_FOR_TX_ACK);
		if (ah->imask & ATH9K_INT_TIM_TIMER) {
			ah->imask &= ~ATH9K_INT_TIM_TIMER;
			ath9k_hw_set_interrupts(ah, ah->imask);
		}
	}

}

static int ath9k_config(struct ieee80211_hw *hw, u32 changed)
{
	struct ath_wiphy *aphy = hw->priv;
	struct ath_softc *sc = aphy->sc;
	struct ath_hw *ah = sc->sc_ah;
	struct ath_common *common = ath9k_hw_common(ah);
	struct ieee80211_conf *conf = &hw->conf;
	bool disable_radio;

	mutex_lock(&sc->mutex);

	/*
	 * Leave this as the first check because we need to turn on the
	 * radio if it was disabled before prior to processing the rest
	 * of the changes. Likewise we must only disable the radio towards
	 * the end.
	 */
	if (changed & IEEE80211_CONF_CHANGE_IDLE) {
		bool enable_radio;
		bool all_wiphys_idle;
		bool idle = !!(conf->flags & IEEE80211_CONF_IDLE);

		spin_lock_bh(&sc->wiphy_lock);
		all_wiphys_idle =  ath9k_all_wiphys_idle(sc);
		ath9k_set_wiphy_idle(aphy, idle);

		enable_radio = (!idle && all_wiphys_idle);

		/*
		 * After we unlock here its possible another wiphy
		 * can be re-renabled so to account for that we will
		 * only disable the radio toward the end of this routine
		 * if by then all wiphys are still idle.
		 */
		spin_unlock_bh(&sc->wiphy_lock);

		if (enable_radio) {
			sc->ps_idle = false;
			ath_radio_enable(sc, hw);
			ath_dbg(common, ATH_DBG_CONFIG,
				"not-idle: enabling radio\n");
		}
	}

	/*
	 * We just prepare to enable PS. We have to wait until our AP has
	 * ACK'd our null data frame to disable RX otherwise we'll ignore
	 * those ACKs and end up retransmitting the same null data frames.
	 * IEEE80211_CONF_CHANGE_PS is only passed by mac80211 for STA mode.
	 */
	if (changed & IEEE80211_CONF_CHANGE_PS) {
		unsigned long flags;
		spin_lock_irqsave(&sc->sc_pm_lock, flags);
		if (conf->flags & IEEE80211_CONF_PS)
			ath9k_enable_ps(sc);
		else
			ath9k_disable_ps(sc);
		spin_unlock_irqrestore(&sc->sc_pm_lock, flags);
	}

	if (changed & IEEE80211_CONF_CHANGE_MONITOR) {
		if (conf->flags & IEEE80211_CONF_MONITOR) {
			ath_dbg(common, ATH_DBG_CONFIG,
				"Monitor mode is enabled\n");
			sc->sc_ah->is_monitoring = true;
		} else {
			ath_dbg(common, ATH_DBG_CONFIG,
				"Monitor mode is disabled\n");
			sc->sc_ah->is_monitoring = false;
		}
	}

	if (changed & IEEE80211_CONF_CHANGE_CHANNEL) {
		struct ieee80211_channel *curchan = hw->conf.channel;
		int pos = curchan->hw_value;
		int old_pos = -1;
		unsigned long flags;

		if (ah->curchan)
			old_pos = ah->curchan - &ah->channels[0];

		aphy->chan_idx = pos;
		aphy->chan_is_ht = conf_is_ht(conf);
		if (hw->conf.flags & IEEE80211_CONF_OFFCHANNEL)
			sc->sc_flags |= SC_OP_OFFCHANNEL;
		else
			sc->sc_flags &= ~SC_OP_OFFCHANNEL;

		if (aphy->state == ATH_WIPHY_SCAN ||
		    aphy->state == ATH_WIPHY_ACTIVE)
			ath9k_wiphy_pause_all_forced(sc, aphy);
		else {
			/*
			 * Do not change operational channel based on a paused
			 * wiphy changes.
			 */
			goto skip_chan_change;
		}

		ath_dbg(common, ATH_DBG_CONFIG, "Set channel: %d MHz\n",
			curchan->center_freq);

		/* XXX: remove me eventualy */
		ath9k_update_ichannel(sc, hw, &sc->sc_ah->channels[pos]);

		/* update survey stats for the old channel before switching */
		spin_lock_irqsave(&common->cc_lock, flags);
		ath_update_survey_stats(sc);
		spin_unlock_irqrestore(&common->cc_lock, flags);

		/*
		 * If the operating channel changes, change the survey in-use flags
		 * along with it.
		 * Reset the survey data for the new channel, unless we're switching
		 * back to the operating channel from an off-channel operation.
		 */
		if (!(hw->conf.flags & IEEE80211_CONF_OFFCHANNEL) &&
		    sc->cur_survey != &sc->survey[pos]) {

			if (sc->cur_survey)
				sc->cur_survey->filled &= ~SURVEY_INFO_IN_USE;

			sc->cur_survey = &sc->survey[pos];

			memset(sc->cur_survey, 0, sizeof(struct survey_info));
			sc->cur_survey->filled |= SURVEY_INFO_IN_USE;
		} else if (!(sc->survey[pos].filled & SURVEY_INFO_IN_USE)) {
			memset(&sc->survey[pos], 0, sizeof(struct survey_info));
		}

		if (ath_set_channel(sc, hw, &sc->sc_ah->channels[pos]) < 0) {
			ath_err(common, "Unable to set channel\n");
			mutex_unlock(&sc->mutex);
			return -EINVAL;
		}

		/*
		 * The most recent snapshot of channel->noisefloor for the old
		 * channel is only available after the hardware reset. Copy it to
		 * the survey stats now.
		 */
		if (old_pos >= 0)
			ath_update_survey_nf(sc, old_pos);
	}

skip_chan_change:
	if (changed & IEEE80211_CONF_CHANGE_POWER) {
		sc->config.txpowlimit = 2 * conf->power_level;
		ath9k_ps_wakeup(sc);
		ath_update_txpow(sc);
		ath9k_ps_restore(sc);
	}

	spin_lock_bh(&sc->wiphy_lock);
	disable_radio = ath9k_all_wiphys_idle(sc);
	spin_unlock_bh(&sc->wiphy_lock);

	if (disable_radio) {
		ath_dbg(common, ATH_DBG_CONFIG, "idle: disabling radio\n");
		sc->ps_idle = true;
		ath_radio_disable(sc, hw);
	}

	mutex_unlock(&sc->mutex);

	return 0;
}

#define SUPPORTED_FILTERS			\
	(FIF_PROMISC_IN_BSS |			\
	FIF_ALLMULTI |				\
	FIF_CONTROL |				\
	FIF_PSPOLL |				\
	FIF_OTHER_BSS |				\
	FIF_BCN_PRBRESP_PROMISC |		\
	FIF_PROBE_REQ |				\
	FIF_FCSFAIL)

/* FIXME: sc->sc_full_reset ? */
static void ath9k_configure_filter(struct ieee80211_hw *hw,
				   unsigned int changed_flags,
				   unsigned int *total_flags,
				   u64 multicast)
{
	struct ath_wiphy *aphy = hw->priv;
	struct ath_softc *sc = aphy->sc;
	u32 rfilt;

	changed_flags &= SUPPORTED_FILTERS;
	*total_flags &= SUPPORTED_FILTERS;

	sc->rx.rxfilter = *total_flags;
	ath9k_ps_wakeup(sc);
	rfilt = ath_calcrxfilter(sc);
	ath9k_hw_setrxfilter(sc->sc_ah, rfilt);
	ath9k_ps_restore(sc);

	ath_dbg(ath9k_hw_common(sc->sc_ah), ATH_DBG_CONFIG,
		"Set HW RX filter: 0x%x\n", rfilt);
}

static int ath9k_sta_add(struct ieee80211_hw *hw,
			 struct ieee80211_vif *vif,
			 struct ieee80211_sta *sta)
{
	struct ath_wiphy *aphy = hw->priv;
	struct ath_softc *sc = aphy->sc;

	ath_node_attach(sc, sta);

	return 0;
}

static int ath9k_sta_remove(struct ieee80211_hw *hw,
			    struct ieee80211_vif *vif,
			    struct ieee80211_sta *sta)
{
	struct ath_wiphy *aphy = hw->priv;
	struct ath_softc *sc = aphy->sc;

	ath_node_detach(sc, sta);

	return 0;
}

static int ath9k_conf_tx(struct ieee80211_hw *hw, u16 queue,
			 const struct ieee80211_tx_queue_params *params)
{
	struct ath_wiphy *aphy = hw->priv;
	struct ath_softc *sc = aphy->sc;
	struct ath_common *common = ath9k_hw_common(sc->sc_ah);
	struct ath_txq *txq;
	struct ath9k_tx_queue_info qi;
	int ret = 0;

	if (queue >= WME_NUM_AC)
		return 0;

	txq = sc->tx.txq_map[queue];

	mutex_lock(&sc->mutex);

	memset(&qi, 0, sizeof(struct ath9k_tx_queue_info));

	qi.tqi_aifs = params->aifs;
	qi.tqi_cwmin = params->cw_min;
	qi.tqi_cwmax = params->cw_max;
	qi.tqi_burstTime = params->txop;

	ath_dbg(common, ATH_DBG_CONFIG,
		"Configure tx [queue/halq] [%d/%d], aifs: %d, cw_min: %d, cw_max: %d, txop: %d\n",
		queue, txq->axq_qnum, params->aifs, params->cw_min,
		params->cw_max, params->txop);

	ret = ath_txq_update(sc, txq->axq_qnum, &qi);
	if (ret)
		ath_err(common, "TXQ Update failed\n");

	if (sc->sc_ah->opmode == NL80211_IFTYPE_ADHOC)
		if (queue == WME_AC_BE && !ret)
			ath_beaconq_config(sc);

	mutex_unlock(&sc->mutex);

	return ret;
}

static int ath9k_set_key(struct ieee80211_hw *hw,
			 enum set_key_cmd cmd,
			 struct ieee80211_vif *vif,
			 struct ieee80211_sta *sta,
			 struct ieee80211_key_conf *key)
{
	struct ath_wiphy *aphy = hw->priv;
	struct ath_softc *sc = aphy->sc;
	struct ath_common *common = ath9k_hw_common(sc->sc_ah);
	int ret = 0;

	if (ath9k_modparam_nohwcrypt)
		return -ENOSPC;

	mutex_lock(&sc->mutex);
	ath9k_ps_wakeup(sc);
	ath_dbg(common, ATH_DBG_CONFIG, "Set HW Key\n");

	switch (cmd) {
	case SET_KEY:
		ret = ath_key_config(common, vif, sta, key);
		if (ret >= 0) {
			key->hw_key_idx = ret;
			/* push IV and Michael MIC generation to stack */
			key->flags |= IEEE80211_KEY_FLAG_GENERATE_IV;
			if (key->cipher == WLAN_CIPHER_SUITE_TKIP)
				key->flags |= IEEE80211_KEY_FLAG_GENERATE_MMIC;
			if (sc->sc_ah->sw_mgmt_crypto &&
			    key->cipher == WLAN_CIPHER_SUITE_CCMP)
				key->flags |= IEEE80211_KEY_FLAG_SW_MGMT;
			ret = 0;
		}
		break;
	case DISABLE_KEY:
		ath_key_delete(common, key);
		break;
	default:
		ret = -EINVAL;
	}

	ath9k_ps_restore(sc);
	mutex_unlock(&sc->mutex);

	return ret;
}

static void ath9k_bss_info_changed(struct ieee80211_hw *hw,
				   struct ieee80211_vif *vif,
				   struct ieee80211_bss_conf *bss_conf,
				   u32 changed)
{
	struct ath_wiphy *aphy = hw->priv;
	struct ath_softc *sc = aphy->sc;
	struct ath_hw *ah = sc->sc_ah;
	struct ath_common *common = ath9k_hw_common(ah);
	struct ath_vif *avp = (void *)vif->drv_priv;
	int slottime;
	int error;

	mutex_lock(&sc->mutex);

	if (changed & BSS_CHANGED_BSSID) {
		/* Set BSSID */
		memcpy(common->curbssid, bss_conf->bssid, ETH_ALEN);
		memcpy(avp->bssid, bss_conf->bssid, ETH_ALEN);
		common->curaid = 0;
		ath9k_hw_write_associd(ah);

		/* Set aggregation protection mode parameters */
		sc->config.ath_aggr_prot = 0;

		ath_dbg(common, ATH_DBG_CONFIG, "BSSID: %pM aid: 0x%x\n",
			common->curbssid, common->curaid);

		/* need to reconfigure the beacon */
		sc->sc_flags &= ~SC_OP_BEACONS ;
	}

	/* Enable transmission of beacons (AP, IBSS, MESH) */
	if ((changed & BSS_CHANGED_BEACON) ||
	    ((changed & BSS_CHANGED_BEACON_ENABLED) && bss_conf->enable_beacon)) {
		ath9k_hw_stoptxdma(sc->sc_ah, sc->beacon.beaconq);
		error = ath_beacon_alloc(aphy, vif);
		if (!error)
			ath_beacon_config(sc, vif);
	}

	if (changed & BSS_CHANGED_ERP_SLOT) {
		if (bss_conf->use_short_slot)
			slottime = 9;
		else
			slottime = 20;
		if (vif->type == NL80211_IFTYPE_AP) {
			/*
			 * Defer update, so that connected stations can adjust
			 * their settings at the same time.
			 * See beacon.c for more details
			 */
			sc->beacon.slottime = slottime;
			sc->beacon.updateslot = UPDATE;
		} else {
			ah->slottime = slottime;
			ath9k_hw_init_global_settings(ah);
		}
	}

	/* Disable transmission of beacons */
	if ((changed & BSS_CHANGED_BEACON_ENABLED) && !bss_conf->enable_beacon)
		ath9k_hw_stoptxdma(sc->sc_ah, sc->beacon.beaconq);

	if (changed & BSS_CHANGED_BEACON_INT) {
		sc->beacon_interval = bss_conf->beacon_int;
		/*
		 * In case of AP mode, the HW TSF has to be reset
		 * when the beacon interval changes.
		 */
		if (vif->type == NL80211_IFTYPE_AP) {
			sc->sc_flags |= SC_OP_TSF_RESET;
			ath9k_hw_stoptxdma(sc->sc_ah, sc->beacon.beaconq);
			error = ath_beacon_alloc(aphy, vif);
			if (!error)
				ath_beacon_config(sc, vif);
		} else {
			ath_beacon_config(sc, vif);
		}
	}

	if (changed & BSS_CHANGED_ERP_PREAMBLE) {
		ath_dbg(common, ATH_DBG_CONFIG, "BSS Changed PREAMBLE %d\n",
			bss_conf->use_short_preamble);
		if (bss_conf->use_short_preamble)
			sc->sc_flags |= SC_OP_PREAMBLE_SHORT;
		else
			sc->sc_flags &= ~SC_OP_PREAMBLE_SHORT;
	}

	if (changed & BSS_CHANGED_ERP_CTS_PROT) {
		ath_dbg(common, ATH_DBG_CONFIG, "BSS Changed CTS PROT %d\n",
			bss_conf->use_cts_prot);
		if (bss_conf->use_cts_prot &&
		    hw->conf.channel->band != IEEE80211_BAND_5GHZ)
			sc->sc_flags |= SC_OP_PROTECT_ENABLE;
		else
			sc->sc_flags &= ~SC_OP_PROTECT_ENABLE;
	}

	if (changed & BSS_CHANGED_ASSOC) {
		ath_dbg(common, ATH_DBG_CONFIG, "BSS Changed ASSOC %d\n",
			bss_conf->assoc);
		ath9k_bss_assoc_info(sc, hw, vif, bss_conf);
	}

	mutex_unlock(&sc->mutex);
}

static u64 ath9k_get_tsf(struct ieee80211_hw *hw)
{
	u64 tsf;
	struct ath_wiphy *aphy = hw->priv;
	struct ath_softc *sc = aphy->sc;

	mutex_lock(&sc->mutex);
	ath9k_ps_wakeup(sc);
	tsf = ath9k_hw_gettsf64(sc->sc_ah);
	ath9k_ps_restore(sc);
	mutex_unlock(&sc->mutex);

	return tsf;
}

static void ath9k_set_tsf(struct ieee80211_hw *hw, u64 tsf)
{
	struct ath_wiphy *aphy = hw->priv;
	struct ath_softc *sc = aphy->sc;

	mutex_lock(&sc->mutex);
	ath9k_ps_wakeup(sc);
	ath9k_hw_settsf64(sc->sc_ah, tsf);
	ath9k_ps_restore(sc);
	mutex_unlock(&sc->mutex);
}

static void ath9k_reset_tsf(struct ieee80211_hw *hw)
{
	struct ath_wiphy *aphy = hw->priv;
	struct ath_softc *sc = aphy->sc;

	mutex_lock(&sc->mutex);

	ath9k_ps_wakeup(sc);
	ath9k_hw_reset_tsf(sc->sc_ah);
	ath9k_ps_restore(sc);

	mutex_unlock(&sc->mutex);
}

static int ath9k_ampdu_action(struct ieee80211_hw *hw,
			      struct ieee80211_vif *vif,
			      enum ieee80211_ampdu_mlme_action action,
			      struct ieee80211_sta *sta,
			      u16 tid, u16 *ssn)
{
	struct ath_wiphy *aphy = hw->priv;
	struct ath_softc *sc = aphy->sc;
	int ret = 0;

	local_bh_disable();

	switch (action) {
	case IEEE80211_AMPDU_RX_START:
		if (!(sc->sc_flags & SC_OP_RXAGGR))
			ret = -ENOTSUPP;
		break;
	case IEEE80211_AMPDU_RX_STOP:
		break;
	case IEEE80211_AMPDU_TX_START:
		if (!(sc->sc_flags & SC_OP_TXAGGR))
			return -EOPNOTSUPP;

		ath9k_ps_wakeup(sc);
		ret = ath_tx_aggr_start(sc, sta, tid, ssn);
		if (!ret)
			ieee80211_start_tx_ba_cb_irqsafe(vif, sta->addr, tid);
		ath9k_ps_restore(sc);
		break;
	case IEEE80211_AMPDU_TX_STOP:
		ath9k_ps_wakeup(sc);
		ath_tx_aggr_stop(sc, sta, tid);
		ieee80211_stop_tx_ba_cb_irqsafe(vif, sta->addr, tid);
		ath9k_ps_restore(sc);
		break;
	case IEEE80211_AMPDU_TX_OPERATIONAL:
		ath9k_ps_wakeup(sc);
		ath_tx_aggr_resume(sc, sta, tid);
		ath9k_ps_restore(sc);
		break;
	default:
		ath_err(ath9k_hw_common(sc->sc_ah), "Unknown AMPDU action\n");
	}

	local_bh_enable();

	return ret;
}

static int ath9k_get_survey(struct ieee80211_hw *hw, int idx,
			     struct survey_info *survey)
{
	struct ath_wiphy *aphy = hw->priv;
	struct ath_softc *sc = aphy->sc;
	struct ath_common *common = ath9k_hw_common(sc->sc_ah);
	struct ieee80211_supported_band *sband;
	struct ieee80211_channel *chan;
	unsigned long flags;
	int pos;

	spin_lock_irqsave(&common->cc_lock, flags);
	if (idx == 0)
		ath_update_survey_stats(sc);

	sband = hw->wiphy->bands[IEEE80211_BAND_2GHZ];
	if (sband && idx >= sband->n_channels) {
		idx -= sband->n_channels;
		sband = NULL;
	}

	if (!sband)
		sband = hw->wiphy->bands[IEEE80211_BAND_5GHZ];

	if (!sband || idx >= sband->n_channels) {
		spin_unlock_irqrestore(&common->cc_lock, flags);
		return -ENOENT;
	}

	chan = &sband->channels[idx];
	pos = chan->hw_value;
	memcpy(survey, &sc->survey[pos], sizeof(*survey));
	survey->channel = chan;
	spin_unlock_irqrestore(&common->cc_lock, flags);

	return 0;
}

static void ath9k_sw_scan_start(struct ieee80211_hw *hw)
{
	struct ath_wiphy *aphy = hw->priv;
	struct ath_softc *sc = aphy->sc;

	mutex_lock(&sc->mutex);
	if (ath9k_wiphy_scanning(sc)) {
		/*
		 * There is a race here in mac80211 but fixing it requires
		 * we revisit how we handle the scan complete callback.
		 * After mac80211 fixes we will not have configured hardware
		 * to the home channel nor would we have configured the RX
		 * filter yet.
		 */
		mutex_unlock(&sc->mutex);
		return;
	}

	aphy->state = ATH_WIPHY_SCAN;
	ath9k_wiphy_pause_all_forced(sc, aphy);
	mutex_unlock(&sc->mutex);
}

/*
 * XXX: this requires a revisit after the driver
 * scan_complete gets moved to another place/removed in mac80211.
 */
static void ath9k_sw_scan_complete(struct ieee80211_hw *hw)
{
	struct ath_wiphy *aphy = hw->priv;
	struct ath_softc *sc = aphy->sc;

	mutex_lock(&sc->mutex);
	aphy->state = ATH_WIPHY_ACTIVE;
	mutex_unlock(&sc->mutex);
}

static void ath9k_set_coverage_class(struct ieee80211_hw *hw, u8 coverage_class)
{
	struct ath_wiphy *aphy = hw->priv;
	struct ath_softc *sc = aphy->sc;
	struct ath_hw *ah = sc->sc_ah;

	mutex_lock(&sc->mutex);
	ah->coverage_class = coverage_class;
	ath9k_hw_init_global_settings(ah);
	mutex_unlock(&sc->mutex);
}

struct ieee80211_ops ath9k_ops = {
	.tx 		    = ath9k_tx,
	.start 		    = ath9k_start,
	.stop 		    = ath9k_stop,
	.add_interface 	    = ath9k_add_interface,
	.change_interface   = ath9k_change_interface,
	.remove_interface   = ath9k_remove_interface,
	.config 	    = ath9k_config,
	.configure_filter   = ath9k_configure_filter,
	.sta_add	    = ath9k_sta_add,
	.sta_remove	    = ath9k_sta_remove,
	.conf_tx 	    = ath9k_conf_tx,
	.bss_info_changed   = ath9k_bss_info_changed,
	.set_key            = ath9k_set_key,
	.get_tsf 	    = ath9k_get_tsf,
	.set_tsf 	    = ath9k_set_tsf,
	.reset_tsf 	    = ath9k_reset_tsf,
	.ampdu_action       = ath9k_ampdu_action,
	.get_survey	    = ath9k_get_survey,
	.sw_scan_start      = ath9k_sw_scan_start,
	.sw_scan_complete   = ath9k_sw_scan_complete,
	.rfkill_poll        = ath9k_rfkill_poll_state,
	.set_coverage_class = ath9k_set_coverage_class,
};<|MERGE_RESOLUTION|>--- conflicted
+++ resolved
@@ -342,10 +342,6 @@
 	tx_info->control.rates[1].idx = -1;
 
 	init_completion(&sc->paprd_complete);
-<<<<<<< HEAD
-	sc->paprd_pending = true;
-=======
->>>>>>> 47ae63e0
 	txctl.paprd = BIT(chain);
 
 	if (ath_tx_start(hw, skb, &txctl) != 0) {
@@ -356,10 +352,6 @@
 
 	time_left = wait_for_completion_timeout(&sc->paprd_complete,
 			msecs_to_jiffies(ATH_PAPRD_TIMEOUT));
-<<<<<<< HEAD
-	sc->paprd_pending = false;
-=======
->>>>>>> 47ae63e0
 
 	if (!time_left)
 		ath_dbg(ath9k_hw_common(sc->sc_ah), ATH_DBG_CALIBRATE,
@@ -1181,15 +1173,6 @@
 			ath9k_btcoex_timer_resume(sc);
 	}
 
-<<<<<<< HEAD
-	/* User has the option to provide pm-qos value as a module
-	 * parameter rather than using the default value of
-	 * 'ATH9K_PM_QOS_DEFAULT_VALUE'.
-	 */
-	pm_qos_update_request(&sc->pm_qos_req, ath9k_pm_qos_value);
-
-=======
->>>>>>> 47ae63e0
 	if (ah->caps.pcie_lcr_extsync_en && common->bus_ops->extn_synch_en)
 		common->bus_ops->extn_synch_en(common);
 
@@ -1356,11 +1339,6 @@
 
 	sc->sc_flags |= SC_OP_INVALID;
 
-<<<<<<< HEAD
-	pm_qos_update_request(&sc->pm_qos_req, PM_QOS_DEFAULT_VALUE);
-
-=======
->>>>>>> 47ae63e0
 	mutex_unlock(&sc->mutex);
 
 	ath_dbg(common, ATH_DBG_CONFIG, "Driver halt\n");
