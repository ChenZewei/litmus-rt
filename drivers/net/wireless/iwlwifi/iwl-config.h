--- conflicted
+++ resolved
@@ -257,13 +257,10 @@
  * @pwr_tx_backoffs: translation table between power limits and backoffs
  * @max_rx_agg_size: max RX aggregation size of the ADDBA request/response
  * @max_tx_agg_size: max TX aggregation size of the ADDBA request/response
-<<<<<<< HEAD
-=======
  * @max_ht_ampdu_factor: the exponent of the max length of A-MPDU that the
  *	station can receive in HT
  * @max_vht_ampdu_exponent: the exponent of the max length of A-MPDU that the
  *	station can receive in VHT
->>>>>>> 81c41260
  *
  * We enable the driver to be backward compatible wrt. hardware features.
  * API differences in uCode shouldn't be handled here but through TLVs
@@ -304,11 +301,8 @@
 	unsigned int max_rx_agg_size;
 	bool disable_dummy_notification;
 	unsigned int max_tx_agg_size;
-<<<<<<< HEAD
-=======
 	unsigned int max_ht_ampdu_exponent;
 	unsigned int max_vht_ampdu_exponent;
->>>>>>> 81c41260
 };
 
 /*
