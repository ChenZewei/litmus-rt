#
# Makefile for the linux kernel.
#

extra-y                := head_$(BITS).o head$(BITS).o head.o init_task.o vmlinux.lds

CPPFLAGS_vmlinux.lds += -U$(UTS_MACHINE)

ifdef CONFIG_FTRACE
# Do not profile debug utilities
CFLAGS_REMOVE_tsc.o = -pg
CFLAGS_REMOVE_rtc.o = -pg
endif

#
# vsyscalls (which work on the user stack) should have
# no stack-protector checks:
#
nostackp := $(call cc-option, -fno-stack-protector)
CFLAGS_vsyscall_64.o	:= $(PROFILING) -g0 $(nostackp)
CFLAGS_hpet.o		:= $(nostackp)
CFLAGS_tsc.o		:= $(nostackp)

obj-y			:= process_$(BITS).o signal_$(BITS).o entry_$(BITS).o
obj-y			+= traps_$(BITS).o irq_$(BITS).o
obj-y			+= time_$(BITS).o ioport.o ldt.o
obj-y			+= setup.o i8259.o irqinit_$(BITS).o setup_percpu.o
<<<<<<< HEAD
=======
obj-$(CONFIG_X86_VISWS)	+= visws_quirks.o
>>>>>>> 5b664cb2
obj-$(CONFIG_X86_32)	+= probe_roms_32.o
obj-$(CONFIG_X86_32)	+= sys_i386_32.o i386_ksyms_32.o
obj-$(CONFIG_X86_64)	+= sys_x86_64.o x8664_ksyms_64.o
obj-$(CONFIG_X86_64)	+= syscall_64.o vsyscall_64.o
obj-y			+= bootflag.o e820.o
obj-y			+= pci-dma.o quirks.o i8237.o topology.o kdebugfs.o
obj-y			+= alternative.o i8253.o pci-nommu.o
<<<<<<< HEAD
obj-y			+= tsc_$(BITS).o io_delay.o rtc.o
=======
obj-y			+= tsc.o io_delay.o rtc.o
>>>>>>> 5b664cb2

obj-$(CONFIG_X86_TRAMPOLINE)	+= trampoline.o
obj-y				+= process.o
obj-y				+= i387.o
obj-y				+= ptrace.o
obj-y				+= ds.o
obj-$(CONFIG_X86_32)		+= tls.o
obj-$(CONFIG_IA32_EMULATION)	+= tls.o
obj-y				+= step.o
obj-$(CONFIG_STACKTRACE)	+= stacktrace.o
obj-y				+= cpu/
obj-y				+= acpi/
obj-$(CONFIG_X86_BIOS_REBOOT)	+= reboot.o
obj-$(CONFIG_MCA)		+= mca_32.o
obj-$(CONFIG_X86_MSR)		+= msr.o
obj-$(CONFIG_X86_CPUID)		+= cpuid.o
obj-$(CONFIG_MICROCODE)		+= microcode.o
obj-$(CONFIG_PCI)		+= early-quirks.o
apm-y				:= apm_32.o
obj-$(CONFIG_APM)		+= apm.o
obj-$(CONFIG_X86_SMP)		+= smp.o
obj-$(CONFIG_X86_SMP)		+= smpboot.o tsc_sync.o ipi.o tlb_$(BITS).o
obj-$(CONFIG_X86_32_SMP)	+= smpcommon.o
obj-$(CONFIG_X86_64_SMP)	+= tsc_sync.o smpcommon.o
obj-$(CONFIG_X86_TRAMPOLINE)	+= trampoline_$(BITS).o
obj-$(CONFIG_X86_MPPARSE)	+= mpparse.o
obj-$(CONFIG_X86_LOCAL_APIC)	+= apic_$(BITS).o nmi.o
obj-$(CONFIG_X86_IO_APIC)	+= io_apic_$(BITS).o
obj-$(CONFIG_X86_REBOOTFIXUPS)	+= reboot_fixups_32.o
obj-$(CONFIG_DYNAMIC_FTRACE)	+= ftrace.o
obj-$(CONFIG_KEXEC)		+= machine_kexec_$(BITS).o
obj-$(CONFIG_KEXEC)		+= relocate_kernel_$(BITS).o crash.o
obj-$(CONFIG_CRASH_DUMP)	+= crash_dump_$(BITS).o
obj-$(CONFIG_X86_NUMAQ)		+= numaq_32.o
obj-$(CONFIG_X86_SUMMIT_NUMA)	+= summit_32.o
obj-y				+= vsmp_64.o
obj-$(CONFIG_KPROBES)		+= kprobes.o
obj-$(CONFIG_MODULES)		+= module_$(BITS).o
obj-$(CONFIG_EFI) 		+= efi.o efi_$(BITS).o efi_stub_$(BITS).o
obj-$(CONFIG_DOUBLEFAULT) 	+= doublefault_32.o
obj-$(CONFIG_KGDB)		+= kgdb.o
obj-$(CONFIG_VM86)		+= vm86_32.o
obj-$(CONFIG_EARLY_PRINTK)	+= early_printk.o

obj-$(CONFIG_HPET_TIMER) 	+= hpet.o

obj-$(CONFIG_K8_NB)		+= k8.o
obj-$(CONFIG_MGEODE_LX)		+= geode_32.o mfgpt_32.o
obj-$(CONFIG_DEBUG_RODATA_TEST)	+= test_rodata.o
obj-$(CONFIG_DEBUG_NX_TEST)	+= test_nx.o

obj-$(CONFIG_VMI)		+= vmi_32.o vmiclock_32.o
obj-$(CONFIG_KVM_GUEST)		+= kvm.o
obj-$(CONFIG_KVM_CLOCK)		+= kvmclock.o
obj-$(CONFIG_PARAVIRT)		+= paravirt.o paravirt_patch_$(BITS).o
obj-$(CONFIG_PARAVIRT_CLOCK)	+= pvclock.o

obj-$(CONFIG_PCSPKR_PLATFORM)	+= pcspeaker.o

obj-$(CONFIG_SCx200)		+= scx200.o
scx200-y			+= scx200_32.o

obj-$(CONFIG_OLPC)		+= olpc.o

###
# 64 bit specific files
ifeq ($(CONFIG_X86_64),y)
        obj-y				+= genapic_64.o genapic_flat_64.o genx2apic_uv_x.o tlb_uv.o
        obj-$(CONFIG_X86_PM_TIMER)	+= pmtimer_64.o
        obj-$(CONFIG_AUDIT)		+= audit_64.o

        obj-$(CONFIG_GART_IOMMU)	+= pci-gart_64.o aperture_64.o
        obj-$(CONFIG_CALGARY_IOMMU)	+= pci-calgary_64.o tce_64.o
        obj-$(CONFIG_AMD_IOMMU)		+= amd_iommu_init.o amd_iommu.o
        obj-$(CONFIG_SWIOTLB)		+= pci-swiotlb_64.o

        obj-$(CONFIG_PCI_MMCONFIG)	+= mmconf-fam10h_64.o
endif<|MERGE_RESOLUTION|>--- conflicted
+++ resolved
@@ -25,10 +25,7 @@
 obj-y			+= traps_$(BITS).o irq_$(BITS).o
 obj-y			+= time_$(BITS).o ioport.o ldt.o
 obj-y			+= setup.o i8259.o irqinit_$(BITS).o setup_percpu.o
-<<<<<<< HEAD
-=======
 obj-$(CONFIG_X86_VISWS)	+= visws_quirks.o
->>>>>>> 5b664cb2
 obj-$(CONFIG_X86_32)	+= probe_roms_32.o
 obj-$(CONFIG_X86_32)	+= sys_i386_32.o i386_ksyms_32.o
 obj-$(CONFIG_X86_64)	+= sys_x86_64.o x8664_ksyms_64.o
@@ -36,11 +33,7 @@
 obj-y			+= bootflag.o e820.o
 obj-y			+= pci-dma.o quirks.o i8237.o topology.o kdebugfs.o
 obj-y			+= alternative.o i8253.o pci-nommu.o
-<<<<<<< HEAD
-obj-y			+= tsc_$(BITS).o io_delay.o rtc.o
-=======
 obj-y			+= tsc.o io_delay.o rtc.o
->>>>>>> 5b664cb2
 
 obj-$(CONFIG_X86_TRAMPOLINE)	+= trampoline.o
 obj-y				+= process.o
