/*
 * Copyright 2002-2005, Instant802 Networks, Inc.
 * Copyright 2005-2006, Devicescape Software, Inc.
 * Copyright 2006-2007	Jiri Benc <jbenc@suse.cz>
 * Copyright 2007	Johannes Berg <johannes@sipsolutions.net>
 *
 * This program is free software; you can redistribute it and/or modify
 * it under the terms of the GNU General Public License version 2 as
 * published by the Free Software Foundation.
 *
 * utilities for mac80211
 */

#include <net/mac80211.h>
#include <linux/netdevice.h>
#include <linux/export.h>
#include <linux/types.h>
#include <linux/slab.h>
#include <linux/skbuff.h>
#include <linux/etherdevice.h>
#include <linux/if_arp.h>
#include <linux/bitmap.h>
#include <linux/crc32.h>
#include <net/net_namespace.h>
#include <net/cfg80211.h>
#include <net/rtnetlink.h>

#include "ieee80211_i.h"
#include "driver-ops.h"
#include "rate.h"
#include "mesh.h"
#include "wme.h"
#include "led.h"
#include "wep.h"

/* privid for wiphys to determine whether they belong to us or not */
void *mac80211_wiphy_privid = &mac80211_wiphy_privid;

struct ieee80211_hw *wiphy_to_ieee80211_hw(struct wiphy *wiphy)
{
	struct ieee80211_local *local;
	BUG_ON(!wiphy);

	local = wiphy_priv(wiphy);
	return &local->hw;
}
EXPORT_SYMBOL(wiphy_to_ieee80211_hw);

u8 *ieee80211_get_bssid(struct ieee80211_hdr *hdr, size_t len,
			enum nl80211_iftype type)
{
	__le16 fc = hdr->frame_control;

	 /* drop ACK/CTS frames and incorrect hdr len (ctrl) */
	if (len < 16)
		return NULL;

	if (ieee80211_is_data(fc)) {
		if (len < 24) /* drop incorrect hdr len (data) */
			return NULL;

		if (ieee80211_has_a4(fc))
			return NULL;
		if (ieee80211_has_tods(fc))
			return hdr->addr1;
		if (ieee80211_has_fromds(fc))
			return hdr->addr2;

		return hdr->addr3;
	}

	if (ieee80211_is_mgmt(fc)) {
		if (len < 24) /* drop incorrect hdr len (mgmt) */
			return NULL;
		return hdr->addr3;
	}

	if (ieee80211_is_ctl(fc)) {
		if(ieee80211_is_pspoll(fc))
			return hdr->addr1;

		if (ieee80211_is_back_req(fc)) {
			switch (type) {
			case NL80211_IFTYPE_STATION:
				return hdr->addr2;
			case NL80211_IFTYPE_AP:
			case NL80211_IFTYPE_AP_VLAN:
				return hdr->addr1;
			default:
				break; /* fall through to the return */
			}
		}
	}

	return NULL;
}

void ieee80211_tx_set_protected(struct ieee80211_tx_data *tx)
{
	struct sk_buff *skb;
	struct ieee80211_hdr *hdr;

	skb_queue_walk(&tx->skbs, skb) {
		hdr = (struct ieee80211_hdr *) skb->data;
		hdr->frame_control |= cpu_to_le16(IEEE80211_FCTL_PROTECTED);
	}
}

int ieee80211_frame_duration(struct ieee80211_local *local, size_t len,
			     int rate, int erp, int short_preamble)
{
	int dur;

	/* calculate duration (in microseconds, rounded up to next higher
	 * integer if it includes a fractional microsecond) to send frame of
	 * len bytes (does not include FCS) at the given rate. Duration will
	 * also include SIFS.
	 *
	 * rate is in 100 kbps, so divident is multiplied by 10 in the
	 * DIV_ROUND_UP() operations.
	 */

	if (local->hw.conf.channel->band == IEEE80211_BAND_5GHZ || erp) {
		/*
		 * OFDM:
		 *
		 * N_DBPS = DATARATE x 4
		 * N_SYM = Ceiling((16+8xLENGTH+6) / N_DBPS)
		 *	(16 = SIGNAL time, 6 = tail bits)
		 * TXTIME = T_PREAMBLE + T_SIGNAL + T_SYM x N_SYM + Signal Ext
		 *
		 * T_SYM = 4 usec
		 * 802.11a - 17.5.2: aSIFSTime = 16 usec
		 * 802.11g - 19.8.4: aSIFSTime = 10 usec +
		 *	signal ext = 6 usec
		 */
		dur = 16; /* SIFS + signal ext */
		dur += 16; /* 17.3.2.3: T_PREAMBLE = 16 usec */
		dur += 4; /* 17.3.2.3: T_SIGNAL = 4 usec */
		dur += 4 * DIV_ROUND_UP((16 + 8 * (len + 4) + 6) * 10,
					4 * rate); /* T_SYM x N_SYM */
	} else {
		/*
		 * 802.11b or 802.11g with 802.11b compatibility:
		 * 18.3.4: TXTIME = PreambleLength + PLCPHeaderTime +
		 * Ceiling(((LENGTH+PBCC)x8)/DATARATE). PBCC=0.
		 *
		 * 802.11 (DS): 15.3.3, 802.11b: 18.3.4
		 * aSIFSTime = 10 usec
		 * aPreambleLength = 144 usec or 72 usec with short preamble
		 * aPLCPHeaderLength = 48 usec or 24 usec with short preamble
		 */
		dur = 10; /* aSIFSTime = 10 usec */
		dur += short_preamble ? (72 + 24) : (144 + 48);

		dur += DIV_ROUND_UP(8 * (len + 4) * 10, rate);
	}

	return dur;
}

/* Exported duration function for driver use */
__le16 ieee80211_generic_frame_duration(struct ieee80211_hw *hw,
					struct ieee80211_vif *vif,
					size_t frame_len,
					struct ieee80211_rate *rate)
{
	struct ieee80211_local *local = hw_to_local(hw);
	struct ieee80211_sub_if_data *sdata;
	u16 dur;
	int erp;
	bool short_preamble = false;

	erp = 0;
	if (vif) {
		sdata = vif_to_sdata(vif);
		short_preamble = sdata->vif.bss_conf.use_short_preamble;
		if (sdata->flags & IEEE80211_SDATA_OPERATING_GMODE)
			erp = rate->flags & IEEE80211_RATE_ERP_G;
	}

	dur = ieee80211_frame_duration(local, frame_len, rate->bitrate, erp,
				       short_preamble);

	return cpu_to_le16(dur);
}
EXPORT_SYMBOL(ieee80211_generic_frame_duration);

__le16 ieee80211_rts_duration(struct ieee80211_hw *hw,
			      struct ieee80211_vif *vif, size_t frame_len,
			      const struct ieee80211_tx_info *frame_txctl)
{
	struct ieee80211_local *local = hw_to_local(hw);
	struct ieee80211_rate *rate;
	struct ieee80211_sub_if_data *sdata;
	bool short_preamble;
	int erp;
	u16 dur;
	struct ieee80211_supported_band *sband;

	sband = local->hw.wiphy->bands[local->hw.conf.channel->band];

	short_preamble = false;

	rate = &sband->bitrates[frame_txctl->control.rts_cts_rate_idx];

	erp = 0;
	if (vif) {
		sdata = vif_to_sdata(vif);
		short_preamble = sdata->vif.bss_conf.use_short_preamble;
		if (sdata->flags & IEEE80211_SDATA_OPERATING_GMODE)
			erp = rate->flags & IEEE80211_RATE_ERP_G;
	}

	/* CTS duration */
	dur = ieee80211_frame_duration(local, 10, rate->bitrate,
				       erp, short_preamble);
	/* Data frame duration */
	dur += ieee80211_frame_duration(local, frame_len, rate->bitrate,
					erp, short_preamble);
	/* ACK duration */
	dur += ieee80211_frame_duration(local, 10, rate->bitrate,
					erp, short_preamble);

	return cpu_to_le16(dur);
}
EXPORT_SYMBOL(ieee80211_rts_duration);

__le16 ieee80211_ctstoself_duration(struct ieee80211_hw *hw,
				    struct ieee80211_vif *vif,
				    size_t frame_len,
				    const struct ieee80211_tx_info *frame_txctl)
{
	struct ieee80211_local *local = hw_to_local(hw);
	struct ieee80211_rate *rate;
	struct ieee80211_sub_if_data *sdata;
	bool short_preamble;
	int erp;
	u16 dur;
	struct ieee80211_supported_band *sband;

	sband = local->hw.wiphy->bands[local->hw.conf.channel->band];

	short_preamble = false;

	rate = &sband->bitrates[frame_txctl->control.rts_cts_rate_idx];
	erp = 0;
	if (vif) {
		sdata = vif_to_sdata(vif);
		short_preamble = sdata->vif.bss_conf.use_short_preamble;
		if (sdata->flags & IEEE80211_SDATA_OPERATING_GMODE)
			erp = rate->flags & IEEE80211_RATE_ERP_G;
	}

	/* Data frame duration */
	dur = ieee80211_frame_duration(local, frame_len, rate->bitrate,
				       erp, short_preamble);
	if (!(frame_txctl->flags & IEEE80211_TX_CTL_NO_ACK)) {
		/* ACK duration */
		dur += ieee80211_frame_duration(local, 10, rate->bitrate,
						erp, short_preamble);
	}

	return cpu_to_le16(dur);
}
EXPORT_SYMBOL(ieee80211_ctstoself_duration);

static void __ieee80211_wake_queue(struct ieee80211_hw *hw, int queue,
				   enum queue_stop_reason reason)
{
	struct ieee80211_local *local = hw_to_local(hw);
	struct ieee80211_sub_if_data *sdata;

	trace_wake_queue(local, queue, reason);

	if (WARN_ON(queue >= hw->queues))
		return;

	__clear_bit(reason, &local->queue_stop_reasons[queue]);

	if (local->queue_stop_reasons[queue] != 0)
		/* someone still has this queue stopped */
		return;

	if (skb_queue_empty(&local->pending[queue])) {
		rcu_read_lock();
		list_for_each_entry_rcu(sdata, &local->interfaces, list) {
			if (test_bit(SDATA_STATE_OFFCHANNEL, &sdata->state))
				continue;
			netif_wake_subqueue(sdata->dev, queue);
		}
		rcu_read_unlock();
	} else
		tasklet_schedule(&local->tx_pending_tasklet);
}

void ieee80211_wake_queue_by_reason(struct ieee80211_hw *hw, int queue,
				    enum queue_stop_reason reason)
{
	struct ieee80211_local *local = hw_to_local(hw);
	unsigned long flags;

	spin_lock_irqsave(&local->queue_stop_reason_lock, flags);
	__ieee80211_wake_queue(hw, queue, reason);
	spin_unlock_irqrestore(&local->queue_stop_reason_lock, flags);
}

void ieee80211_wake_queue(struct ieee80211_hw *hw, int queue)
{
	ieee80211_wake_queue_by_reason(hw, queue,
				       IEEE80211_QUEUE_STOP_REASON_DRIVER);
}
EXPORT_SYMBOL(ieee80211_wake_queue);

static void __ieee80211_stop_queue(struct ieee80211_hw *hw, int queue,
				   enum queue_stop_reason reason)
{
	struct ieee80211_local *local = hw_to_local(hw);
	struct ieee80211_sub_if_data *sdata;

	trace_stop_queue(local, queue, reason);

	if (WARN_ON(queue >= hw->queues))
		return;

	__set_bit(reason, &local->queue_stop_reasons[queue]);

	rcu_read_lock();
	list_for_each_entry_rcu(sdata, &local->interfaces, list)
		netif_stop_subqueue(sdata->dev, queue);
	rcu_read_unlock();
}

void ieee80211_stop_queue_by_reason(struct ieee80211_hw *hw, int queue,
				    enum queue_stop_reason reason)
{
	struct ieee80211_local *local = hw_to_local(hw);
	unsigned long flags;

	spin_lock_irqsave(&local->queue_stop_reason_lock, flags);
	__ieee80211_stop_queue(hw, queue, reason);
	spin_unlock_irqrestore(&local->queue_stop_reason_lock, flags);
}

void ieee80211_stop_queue(struct ieee80211_hw *hw, int queue)
{
	ieee80211_stop_queue_by_reason(hw, queue,
				       IEEE80211_QUEUE_STOP_REASON_DRIVER);
}
EXPORT_SYMBOL(ieee80211_stop_queue);

void ieee80211_add_pending_skb(struct ieee80211_local *local,
			       struct sk_buff *skb)
{
	struct ieee80211_hw *hw = &local->hw;
	unsigned long flags;
	int queue = skb_get_queue_mapping(skb);
	struct ieee80211_tx_info *info = IEEE80211_SKB_CB(skb);

	if (WARN_ON(!info->control.vif)) {
		kfree_skb(skb);
		return;
	}

	spin_lock_irqsave(&local->queue_stop_reason_lock, flags);
	__ieee80211_stop_queue(hw, queue, IEEE80211_QUEUE_STOP_REASON_SKB_ADD);
	__skb_queue_tail(&local->pending[queue], skb);
	__ieee80211_wake_queue(hw, queue, IEEE80211_QUEUE_STOP_REASON_SKB_ADD);
	spin_unlock_irqrestore(&local->queue_stop_reason_lock, flags);
}

void ieee80211_add_pending_skbs_fn(struct ieee80211_local *local,
				   struct sk_buff_head *skbs,
				   void (*fn)(void *data), void *data)
{
	struct ieee80211_hw *hw = &local->hw;
	struct sk_buff *skb;
	unsigned long flags;
	int queue, i;

	spin_lock_irqsave(&local->queue_stop_reason_lock, flags);
	for (i = 0; i < hw->queues; i++)
		__ieee80211_stop_queue(hw, i,
			IEEE80211_QUEUE_STOP_REASON_SKB_ADD);

	while ((skb = skb_dequeue(skbs))) {
		struct ieee80211_tx_info *info = IEEE80211_SKB_CB(skb);

		if (WARN_ON(!info->control.vif)) {
			kfree_skb(skb);
			continue;
		}

		queue = skb_get_queue_mapping(skb);
		__skb_queue_tail(&local->pending[queue], skb);
	}

	if (fn)
		fn(data);

	for (i = 0; i < hw->queues; i++)
		__ieee80211_wake_queue(hw, i,
			IEEE80211_QUEUE_STOP_REASON_SKB_ADD);
	spin_unlock_irqrestore(&local->queue_stop_reason_lock, flags);
}

void ieee80211_add_pending_skbs(struct ieee80211_local *local,
				struct sk_buff_head *skbs)
{
	ieee80211_add_pending_skbs_fn(local, skbs, NULL, NULL);
}

void ieee80211_stop_queues_by_reason(struct ieee80211_hw *hw,
				    enum queue_stop_reason reason)
{
	struct ieee80211_local *local = hw_to_local(hw);
	unsigned long flags;
	int i;

	spin_lock_irqsave(&local->queue_stop_reason_lock, flags);

	for (i = 0; i < hw->queues; i++)
		__ieee80211_stop_queue(hw, i, reason);

	spin_unlock_irqrestore(&local->queue_stop_reason_lock, flags);
}

void ieee80211_stop_queues(struct ieee80211_hw *hw)
{
	ieee80211_stop_queues_by_reason(hw,
					IEEE80211_QUEUE_STOP_REASON_DRIVER);
}
EXPORT_SYMBOL(ieee80211_stop_queues);

int ieee80211_queue_stopped(struct ieee80211_hw *hw, int queue)
{
	struct ieee80211_local *local = hw_to_local(hw);
	unsigned long flags;
	int ret;

	if (WARN_ON(queue >= hw->queues))
		return true;

	spin_lock_irqsave(&local->queue_stop_reason_lock, flags);
	ret = !!local->queue_stop_reasons[queue];
	spin_unlock_irqrestore(&local->queue_stop_reason_lock, flags);
	return ret;
}
EXPORT_SYMBOL(ieee80211_queue_stopped);

void ieee80211_wake_queues_by_reason(struct ieee80211_hw *hw,
				     enum queue_stop_reason reason)
{
	struct ieee80211_local *local = hw_to_local(hw);
	unsigned long flags;
	int i;

	spin_lock_irqsave(&local->queue_stop_reason_lock, flags);

	for (i = 0; i < hw->queues; i++)
		__ieee80211_wake_queue(hw, i, reason);

	spin_unlock_irqrestore(&local->queue_stop_reason_lock, flags);
}

void ieee80211_wake_queues(struct ieee80211_hw *hw)
{
	ieee80211_wake_queues_by_reason(hw, IEEE80211_QUEUE_STOP_REASON_DRIVER);
}
EXPORT_SYMBOL(ieee80211_wake_queues);

void ieee80211_iterate_active_interfaces(
	struct ieee80211_hw *hw,
	void (*iterator)(void *data, u8 *mac,
			 struct ieee80211_vif *vif),
	void *data)
{
	struct ieee80211_local *local = hw_to_local(hw);
	struct ieee80211_sub_if_data *sdata;

	mutex_lock(&local->iflist_mtx);

	list_for_each_entry(sdata, &local->interfaces, list) {
		switch (sdata->vif.type) {
		case NL80211_IFTYPE_MONITOR:
		case NL80211_IFTYPE_AP_VLAN:
			continue;
		default:
			break;
		}
		if (ieee80211_sdata_running(sdata))
			iterator(data, sdata->vif.addr,
				 &sdata->vif);
	}

	mutex_unlock(&local->iflist_mtx);
}
EXPORT_SYMBOL_GPL(ieee80211_iterate_active_interfaces);

void ieee80211_iterate_active_interfaces_atomic(
	struct ieee80211_hw *hw,
	void (*iterator)(void *data, u8 *mac,
			 struct ieee80211_vif *vif),
	void *data)
{
	struct ieee80211_local *local = hw_to_local(hw);
	struct ieee80211_sub_if_data *sdata;

	rcu_read_lock();

	list_for_each_entry_rcu(sdata, &local->interfaces, list) {
		switch (sdata->vif.type) {
		case NL80211_IFTYPE_MONITOR:
		case NL80211_IFTYPE_AP_VLAN:
			continue;
		default:
			break;
		}
		if (ieee80211_sdata_running(sdata))
			iterator(data, sdata->vif.addr,
				 &sdata->vif);
	}

	rcu_read_unlock();
}
EXPORT_SYMBOL_GPL(ieee80211_iterate_active_interfaces_atomic);

/*
 * Nothing should have been stuffed into the workqueue during
 * the suspend->resume cycle. If this WARN is seen then there
 * is a bug with either the driver suspend or something in
 * mac80211 stuffing into the workqueue which we haven't yet
 * cleared during mac80211's suspend cycle.
 */
static bool ieee80211_can_queue_work(struct ieee80211_local *local)
{
	if (WARN(local->suspended && !local->resuming,
		 "queueing ieee80211 work while going to suspend\n"))
		return false;

	return true;
}

void ieee80211_queue_work(struct ieee80211_hw *hw, struct work_struct *work)
{
	struct ieee80211_local *local = hw_to_local(hw);

	if (!ieee80211_can_queue_work(local))
		return;

	queue_work(local->workqueue, work);
}
EXPORT_SYMBOL(ieee80211_queue_work);

void ieee80211_queue_delayed_work(struct ieee80211_hw *hw,
				  struct delayed_work *dwork,
				  unsigned long delay)
{
	struct ieee80211_local *local = hw_to_local(hw);

	if (!ieee80211_can_queue_work(local))
		return;

	queue_delayed_work(local->workqueue, dwork, delay);
}
EXPORT_SYMBOL(ieee80211_queue_delayed_work);

u32 ieee802_11_parse_elems_crc(u8 *start, size_t len,
			       struct ieee802_11_elems *elems,
			       u64 filter, u32 crc)
{
	size_t left = len;
	u8 *pos = start;
	bool calc_crc = filter != 0;

	memset(elems, 0, sizeof(*elems));
	elems->ie_start = start;
	elems->total_len = len;

	while (left >= 2) {
		u8 id, elen;

		id = *pos++;
		elen = *pos++;
		left -= 2;

		if (elen > left)
			break;

		if (calc_crc && id < 64 && (filter & (1ULL << id)))
			crc = crc32_be(crc, pos - 2, elen + 2);

		switch (id) {
		case WLAN_EID_SSID:
			elems->ssid = pos;
			elems->ssid_len = elen;
			break;
		case WLAN_EID_SUPP_RATES:
			elems->supp_rates = pos;
			elems->supp_rates_len = elen;
			break;
		case WLAN_EID_FH_PARAMS:
			elems->fh_params = pos;
			elems->fh_params_len = elen;
			break;
		case WLAN_EID_DS_PARAMS:
			elems->ds_params = pos;
			elems->ds_params_len = elen;
			break;
		case WLAN_EID_CF_PARAMS:
			elems->cf_params = pos;
			elems->cf_params_len = elen;
			break;
		case WLAN_EID_TIM:
			if (elen >= sizeof(struct ieee80211_tim_ie)) {
				elems->tim = (void *)pos;
				elems->tim_len = elen;
			}
			break;
		case WLAN_EID_IBSS_PARAMS:
			elems->ibss_params = pos;
			elems->ibss_params_len = elen;
			break;
		case WLAN_EID_CHALLENGE:
			elems->challenge = pos;
			elems->challenge_len = elen;
			break;
		case WLAN_EID_VENDOR_SPECIFIC:
			if (elen >= 4 && pos[0] == 0x00 && pos[1] == 0x50 &&
			    pos[2] == 0xf2) {
				/* Microsoft OUI (00:50:F2) */

				if (calc_crc)
					crc = crc32_be(crc, pos - 2, elen + 2);

				if (pos[3] == 1) {
					/* OUI Type 1 - WPA IE */
					elems->wpa = pos;
					elems->wpa_len = elen;
				} else if (elen >= 5 && pos[3] == 2) {
					/* OUI Type 2 - WMM IE */
					if (pos[4] == 0) {
						elems->wmm_info = pos;
						elems->wmm_info_len = elen;
					} else if (pos[4] == 1) {
						elems->wmm_param = pos;
						elems->wmm_param_len = elen;
					}
				}
			}
			break;
		case WLAN_EID_RSN:
			elems->rsn = pos;
			elems->rsn_len = elen;
			break;
		case WLAN_EID_ERP_INFO:
			elems->erp_info = pos;
			elems->erp_info_len = elen;
			break;
		case WLAN_EID_EXT_SUPP_RATES:
			elems->ext_supp_rates = pos;
			elems->ext_supp_rates_len = elen;
			break;
		case WLAN_EID_HT_CAPABILITY:
			if (elen >= sizeof(struct ieee80211_ht_cap))
				elems->ht_cap_elem = (void *)pos;
			break;
		case WLAN_EID_HT_INFORMATION:
			if (elen >= sizeof(struct ieee80211_ht_info))
				elems->ht_info_elem = (void *)pos;
			break;
		case WLAN_EID_MESH_ID:
			elems->mesh_id = pos;
			elems->mesh_id_len = elen;
			break;
		case WLAN_EID_MESH_CONFIG:
			if (elen >= sizeof(struct ieee80211_meshconf_ie))
				elems->mesh_config = (void *)pos;
			break;
		case WLAN_EID_PEER_MGMT:
			elems->peering = pos;
			elems->peering_len = elen;
			break;
		case WLAN_EID_PREQ:
			elems->preq = pos;
			elems->preq_len = elen;
			break;
		case WLAN_EID_PREP:
			elems->prep = pos;
			elems->prep_len = elen;
			break;
		case WLAN_EID_PERR:
			elems->perr = pos;
			elems->perr_len = elen;
			break;
		case WLAN_EID_RANN:
			if (elen >= sizeof(struct ieee80211_rann_ie))
				elems->rann = (void *)pos;
			break;
		case WLAN_EID_CHANNEL_SWITCH:
			elems->ch_switch_elem = pos;
			elems->ch_switch_elem_len = elen;
			break;
		case WLAN_EID_QUIET:
			if (!elems->quiet_elem) {
				elems->quiet_elem = pos;
				elems->quiet_elem_len = elen;
			}
			elems->num_of_quiet_elem++;
			break;
		case WLAN_EID_COUNTRY:
			elems->country_elem = pos;
			elems->country_elem_len = elen;
			break;
		case WLAN_EID_PWR_CONSTRAINT:
			elems->pwr_constr_elem = pos;
			elems->pwr_constr_elem_len = elen;
			break;
		case WLAN_EID_TIMEOUT_INTERVAL:
			elems->timeout_int = pos;
			elems->timeout_int_len = elen;
			break;
		default:
			break;
		}

		left -= elen;
		pos += elen;
	}

	return crc;
}

void ieee802_11_parse_elems(u8 *start, size_t len,
			    struct ieee802_11_elems *elems)
{
	ieee802_11_parse_elems_crc(start, len, elems, 0, 0);
}

void ieee80211_set_wmm_default(struct ieee80211_sub_if_data *sdata)
{
	struct ieee80211_local *local = sdata->local;
	struct ieee80211_tx_queue_params qparam;
	int queue;
	bool use_11b;
	int aCWmin, aCWmax;

	if (!local->ops->conf_tx)
		return;

	memset(&qparam, 0, sizeof(qparam));

	use_11b = (local->hw.conf.channel->band == IEEE80211_BAND_2GHZ) &&
		 !(sdata->flags & IEEE80211_SDATA_OPERATING_GMODE);

	for (queue = 0; queue < local_to_hw(local)->queues; queue++) {
		/* Set defaults according to 802.11-2007 Table 7-37 */
		aCWmax = 1023;
		if (use_11b)
			aCWmin = 31;
		else
			aCWmin = 15;

		switch (queue) {
		case 3: /* AC_BK */
			qparam.cw_max = aCWmax;
			qparam.cw_min = aCWmin;
			qparam.txop = 0;
			qparam.aifs = 7;
			break;
		default: /* never happens but let's not leave undefined */
		case 2: /* AC_BE */
			qparam.cw_max = aCWmax;
			qparam.cw_min = aCWmin;
			qparam.txop = 0;
			qparam.aifs = 3;
			break;
		case 1: /* AC_VI */
			qparam.cw_max = aCWmin;
			qparam.cw_min = (aCWmin + 1) / 2 - 1;
			if (use_11b)
				qparam.txop = 6016/32;
			else
				qparam.txop = 3008/32;
			qparam.aifs = 2;
			break;
		case 0: /* AC_VO */
			qparam.cw_max = (aCWmin + 1) / 2 - 1;
			qparam.cw_min = (aCWmin + 1) / 4 - 1;
			if (use_11b)
				qparam.txop = 3264/32;
			else
				qparam.txop = 1504/32;
			qparam.aifs = 2;
			break;
		}

		qparam.uapsd = false;

		sdata->tx_conf[queue] = qparam;
		drv_conf_tx(local, sdata, queue, &qparam);
	}

	/* after reinitialize QoS TX queues setting to default,
	 * disable QoS at all */

	if (sdata->vif.type != NL80211_IFTYPE_MONITOR) {
		sdata->vif.bss_conf.qos =
			sdata->vif.type != NL80211_IFTYPE_STATION;
		ieee80211_bss_info_change_notify(sdata, BSS_CHANGED_QOS);
	}
}

void ieee80211_sta_def_wmm_params(struct ieee80211_sub_if_data *sdata,
				  const size_t supp_rates_len,
				  const u8 *supp_rates)
{
	struct ieee80211_local *local = sdata->local;
	int i, have_higher_than_11mbit = 0;

	/* cf. IEEE 802.11 9.2.12 */
	for (i = 0; i < supp_rates_len; i++)
		if ((supp_rates[i] & 0x7f) * 5 > 110)
			have_higher_than_11mbit = 1;

	if (local->hw.conf.channel->band == IEEE80211_BAND_2GHZ &&
	    have_higher_than_11mbit)
		sdata->flags |= IEEE80211_SDATA_OPERATING_GMODE;
	else
		sdata->flags &= ~IEEE80211_SDATA_OPERATING_GMODE;

	ieee80211_set_wmm_default(sdata);
}

u32 ieee80211_mandatory_rates(struct ieee80211_local *local,
			      enum ieee80211_band band)
{
	struct ieee80211_supported_band *sband;
	struct ieee80211_rate *bitrates;
	u32 mandatory_rates;
	enum ieee80211_rate_flags mandatory_flag;
	int i;

	sband = local->hw.wiphy->bands[band];
	if (!sband) {
		WARN_ON(1);
		sband = local->hw.wiphy->bands[local->hw.conf.channel->band];
	}

	if (band == IEEE80211_BAND_2GHZ)
		mandatory_flag = IEEE80211_RATE_MANDATORY_B;
	else
		mandatory_flag = IEEE80211_RATE_MANDATORY_A;

	bitrates = sband->bitrates;
	mandatory_rates = 0;
	for (i = 0; i < sband->n_bitrates; i++)
		if (bitrates[i].flags & mandatory_flag)
			mandatory_rates |= BIT(i);
	return mandatory_rates;
}

void ieee80211_send_auth(struct ieee80211_sub_if_data *sdata,
			 u16 transaction, u16 auth_alg,
			 u8 *extra, size_t extra_len, const u8 *bssid,
			 const u8 *key, u8 key_len, u8 key_idx)
{
	struct ieee80211_local *local = sdata->local;
	struct sk_buff *skb;
	struct ieee80211_mgmt *mgmt;
	int err;

	skb = dev_alloc_skb(local->hw.extra_tx_headroom +
			    sizeof(*mgmt) + 6 + extra_len);
	if (!skb)
		return;

	skb_reserve(skb, local->hw.extra_tx_headroom);

	mgmt = (struct ieee80211_mgmt *) skb_put(skb, 24 + 6);
	memset(mgmt, 0, 24 + 6);
	mgmt->frame_control = cpu_to_le16(IEEE80211_FTYPE_MGMT |
					  IEEE80211_STYPE_AUTH);
	memcpy(mgmt->da, bssid, ETH_ALEN);
	memcpy(mgmt->sa, sdata->vif.addr, ETH_ALEN);
	memcpy(mgmt->bssid, bssid, ETH_ALEN);
	mgmt->u.auth.auth_alg = cpu_to_le16(auth_alg);
	mgmt->u.auth.auth_transaction = cpu_to_le16(transaction);
	mgmt->u.auth.status_code = cpu_to_le16(0);
	if (extra)
		memcpy(skb_put(skb, extra_len), extra, extra_len);

	if (auth_alg == WLAN_AUTH_SHARED_KEY && transaction == 3) {
		mgmt->frame_control |= cpu_to_le16(IEEE80211_FCTL_PROTECTED);
		err = ieee80211_wep_encrypt(local, skb, key, key_len, key_idx);
		WARN_ON(err);
	}

	IEEE80211_SKB_CB(skb)->flags |= IEEE80211_TX_INTFL_DONT_ENCRYPT;
	ieee80211_tx_skb(sdata, skb);
}

int ieee80211_build_preq_ies(struct ieee80211_local *local, u8 *buffer,
			     const u8 *ie, size_t ie_len,
			     enum ieee80211_band band, u32 rate_mask,
			     u8 channel)
{
	struct ieee80211_supported_band *sband;
	u8 *pos;
	size_t offset = 0, noffset;
	int supp_rates_len, i;
	u8 rates[32];
	int num_rates;
	int ext_rates_len;

	sband = local->hw.wiphy->bands[band];

	pos = buffer;

	num_rates = 0;
	for (i = 0; i < sband->n_bitrates; i++) {
		if ((BIT(i) & rate_mask) == 0)
			continue; /* skip rate */
		rates[num_rates++] = (u8) (sband->bitrates[i].bitrate / 5);
	}

	supp_rates_len = min_t(int, num_rates, 8);

	*pos++ = WLAN_EID_SUPP_RATES;
	*pos++ = supp_rates_len;
	memcpy(pos, rates, supp_rates_len);
	pos += supp_rates_len;

	/* insert "request information" if in custom IEs */
	if (ie && ie_len) {
		static const u8 before_extrates[] = {
			WLAN_EID_SSID,
			WLAN_EID_SUPP_RATES,
			WLAN_EID_REQUEST,
		};
		noffset = ieee80211_ie_split(ie, ie_len,
					     before_extrates,
					     ARRAY_SIZE(before_extrates),
					     offset);
		memcpy(pos, ie + offset, noffset - offset);
		pos += noffset - offset;
		offset = noffset;
	}

	ext_rates_len = num_rates - supp_rates_len;
	if (ext_rates_len > 0) {
		*pos++ = WLAN_EID_EXT_SUPP_RATES;
		*pos++ = ext_rates_len;
		memcpy(pos, rates + supp_rates_len, ext_rates_len);
		pos += ext_rates_len;
	}

	if (channel && sband->band == IEEE80211_BAND_2GHZ) {
		*pos++ = WLAN_EID_DS_PARAMS;
		*pos++ = 1;
		*pos++ = channel;
	}

	/* insert custom IEs that go before HT */
	if (ie && ie_len) {
		static const u8 before_ht[] = {
			WLAN_EID_SSID,
			WLAN_EID_SUPP_RATES,
			WLAN_EID_REQUEST,
			WLAN_EID_EXT_SUPP_RATES,
			WLAN_EID_DS_PARAMS,
			WLAN_EID_SUPPORTED_REGULATORY_CLASSES,
		};
		noffset = ieee80211_ie_split(ie, ie_len,
					     before_ht, ARRAY_SIZE(before_ht),
					     offset);
		memcpy(pos, ie + offset, noffset - offset);
		pos += noffset - offset;
		offset = noffset;
	}

	if (sband->ht_cap.ht_supported)
<<<<<<< HEAD
		pos = ieee80211_ie_build_ht_cap(pos, sband, sband->ht_cap.cap);
=======
		pos = ieee80211_ie_build_ht_cap(pos, &sband->ht_cap,
						sband->ht_cap.cap);
>>>>>>> eb1852b1

	/*
	 * If adding more here, adjust code in main.c
	 * that calculates local->scan_ies_len.
	 */

	/* add any remaining custom IEs */
	if (ie && ie_len) {
		noffset = ie_len;
		memcpy(pos, ie + offset, noffset - offset);
		pos += noffset - offset;
	}

	return pos - buffer;
}

struct sk_buff *ieee80211_build_probe_req(struct ieee80211_sub_if_data *sdata,
					  u8 *dst, u32 ratemask,
					  const u8 *ssid, size_t ssid_len,
					  const u8 *ie, size_t ie_len,
					  bool directed)
{
	struct ieee80211_local *local = sdata->local;
	struct sk_buff *skb;
	struct ieee80211_mgmt *mgmt;
	size_t buf_len;
	u8 *buf;
	u8 chan;

	/* FIXME: come up with a proper value */
	buf = kmalloc(200 + ie_len, GFP_KERNEL);
	if (!buf)
		return NULL;

	/*
	 * Do not send DS Channel parameter for directed probe requests
	 * in order to maximize the chance that we get a response.  Some
	 * badly-behaved APs don't respond when this parameter is included.
	 */
	if (directed)
		chan = 0;
	else
		chan = ieee80211_frequency_to_channel(
			local->hw.conf.channel->center_freq);

	buf_len = ieee80211_build_preq_ies(local, buf, ie, ie_len,
					   local->hw.conf.channel->band,
					   ratemask, chan);

	skb = ieee80211_probereq_get(&local->hw, &sdata->vif,
				     ssid, ssid_len,
				     buf, buf_len);
	if (!skb)
		goto out;

	if (dst) {
		mgmt = (struct ieee80211_mgmt *) skb->data;
		memcpy(mgmt->da, dst, ETH_ALEN);
		memcpy(mgmt->bssid, dst, ETH_ALEN);
	}

	IEEE80211_SKB_CB(skb)->flags |= IEEE80211_TX_INTFL_DONT_ENCRYPT;

 out:
	kfree(buf);

	return skb;
}

void ieee80211_send_probe_req(struct ieee80211_sub_if_data *sdata, u8 *dst,
			      const u8 *ssid, size_t ssid_len,
			      const u8 *ie, size_t ie_len,
			      u32 ratemask, bool directed, bool no_cck)
{
	struct sk_buff *skb;

	skb = ieee80211_build_probe_req(sdata, dst, ratemask, ssid, ssid_len,
					ie, ie_len, directed);
	if (skb) {
		if (no_cck)
			IEEE80211_SKB_CB(skb)->flags |=
				IEEE80211_TX_CTL_NO_CCK_RATE;
		ieee80211_tx_skb(sdata, skb);
	}
}

u32 ieee80211_sta_get_rates(struct ieee80211_local *local,
			    struct ieee802_11_elems *elems,
			    enum ieee80211_band band)
{
	struct ieee80211_supported_band *sband;
	struct ieee80211_rate *bitrates;
	size_t num_rates;
	u32 supp_rates;
	int i, j;
	sband = local->hw.wiphy->bands[band];

	if (!sband) {
		WARN_ON(1);
		sband = local->hw.wiphy->bands[local->hw.conf.channel->band];
	}

	bitrates = sband->bitrates;
	num_rates = sband->n_bitrates;
	supp_rates = 0;
	for (i = 0; i < elems->supp_rates_len +
		     elems->ext_supp_rates_len; i++) {
		u8 rate = 0;
		int own_rate;
		if (i < elems->supp_rates_len)
			rate = elems->supp_rates[i];
		else if (elems->ext_supp_rates)
			rate = elems->ext_supp_rates
				[i - elems->supp_rates_len];
		own_rate = 5 * (rate & 0x7f);
		for (j = 0; j < num_rates; j++)
			if (bitrates[j].bitrate == own_rate)
				supp_rates |= BIT(j);
	}
	return supp_rates;
}

void ieee80211_stop_device(struct ieee80211_local *local)
{
	ieee80211_led_radio(local, false);
	ieee80211_mod_tpt_led_trig(local, 0, IEEE80211_TPT_LEDTRIG_FL_RADIO);

	cancel_work_sync(&local->reconfig_filter);

	flush_workqueue(local->workqueue);
	drv_stop(local);
}

int ieee80211_reconfig(struct ieee80211_local *local)
{
	struct ieee80211_hw *hw = &local->hw;
	struct ieee80211_sub_if_data *sdata;
	struct sta_info *sta;
	int res, i;

#ifdef CONFIG_PM
	if (local->suspended)
		local->resuming = true;

	if (local->wowlan) {
		local->wowlan = false;
		res = drv_resume(local);
		if (res < 0) {
			local->resuming = false;
			return res;
		}
		if (res == 0)
			goto wake_up;
		WARN_ON(res > 1);
		/*
		 * res is 1, which means the driver requested
		 * to go through a regular reset on wakeup.
		 */
	}
#endif

	/* setup fragmentation threshold */
	drv_set_frag_threshold(local, hw->wiphy->frag_threshold);

	/* setup RTS threshold */
	drv_set_rts_threshold(local, hw->wiphy->rts_threshold);

	/* reset coverage class */
	drv_set_coverage_class(local, hw->wiphy->coverage_class);

	/* everything else happens only if HW was up & running */
	if (!local->open_count)
		goto wake_up;

	/*
	 * Upon resume hardware can sometimes be goofy due to
	 * various platform / driver / bus issues, so restarting
	 * the device may at times not work immediately. Propagate
	 * the error.
	 */
	res = drv_start(local);
	if (res) {
		WARN(local->suspended, "Hardware became unavailable "
		     "upon resume. This could be a software issue "
		     "prior to suspend or a hardware issue.\n");
		return res;
	}

	ieee80211_led_radio(local, true);
	ieee80211_mod_tpt_led_trig(local,
				   IEEE80211_TPT_LEDTRIG_FL_RADIO, 0);

	/* add interfaces */
	list_for_each_entry(sdata, &local->interfaces, list) {
		if (sdata->vif.type != NL80211_IFTYPE_AP_VLAN &&
		    sdata->vif.type != NL80211_IFTYPE_MONITOR &&
		    ieee80211_sdata_running(sdata))
			res = drv_add_interface(local, sdata);
	}

	/* add STAs back */
	mutex_lock(&local->sta_mtx);
	list_for_each_entry(sta, &local->sta_list, list) {
		if (sta->uploaded) {
			sdata = sta->sdata;
			if (sdata->vif.type == NL80211_IFTYPE_AP_VLAN)
				sdata = container_of(sdata->bss,
					     struct ieee80211_sub_if_data,
					     u.ap);

			memset(&sta->sta.drv_priv, 0, hw->sta_data_size);
			WARN_ON(drv_sta_add(local, sdata, &sta->sta));
		}
	}
	mutex_unlock(&local->sta_mtx);

	/* reconfigure tx conf */
	list_for_each_entry(sdata, &local->interfaces, list) {
		if (sdata->vif.type == NL80211_IFTYPE_AP_VLAN ||
		    sdata->vif.type == NL80211_IFTYPE_MONITOR ||
		    !ieee80211_sdata_running(sdata))
			continue;

		for (i = 0; i < hw->queues; i++)
			drv_conf_tx(local, sdata, i, &sdata->tx_conf[i]);
	}

	/* reconfigure hardware */
	ieee80211_hw_config(local, ~0);

	ieee80211_configure_filter(local);

	/* Finally also reconfigure all the BSS information */
	list_for_each_entry(sdata, &local->interfaces, list) {
		u32 changed;

		if (!ieee80211_sdata_running(sdata))
			continue;

		/* common change flags for all interface types */
		changed = BSS_CHANGED_ERP_CTS_PROT |
			  BSS_CHANGED_ERP_PREAMBLE |
			  BSS_CHANGED_ERP_SLOT |
			  BSS_CHANGED_HT |
			  BSS_CHANGED_BASIC_RATES |
			  BSS_CHANGED_BEACON_INT |
			  BSS_CHANGED_BSSID |
			  BSS_CHANGED_CQM |
			  BSS_CHANGED_QOS |
			  BSS_CHANGED_IDLE;

		switch (sdata->vif.type) {
		case NL80211_IFTYPE_STATION:
			changed |= BSS_CHANGED_ASSOC;
			mutex_lock(&sdata->u.mgd.mtx);
			ieee80211_bss_info_change_notify(sdata, changed);
			mutex_unlock(&sdata->u.mgd.mtx);
			break;
		case NL80211_IFTYPE_ADHOC:
			changed |= BSS_CHANGED_IBSS;
			/* fall through */
		case NL80211_IFTYPE_AP:
			changed |= BSS_CHANGED_SSID |
				   BSS_CHANGED_AP_PROBE_RESP;
			/* fall through */
		case NL80211_IFTYPE_MESH_POINT:
			changed |= BSS_CHANGED_BEACON |
				   BSS_CHANGED_BEACON_ENABLED;
			ieee80211_bss_info_change_notify(sdata, changed);
			break;
		case NL80211_IFTYPE_WDS:
			break;
		case NL80211_IFTYPE_AP_VLAN:
		case NL80211_IFTYPE_MONITOR:
			/* ignore virtual */
			break;
		case NL80211_IFTYPE_UNSPECIFIED:
		case NUM_NL80211_IFTYPES:
		case NL80211_IFTYPE_P2P_CLIENT:
		case NL80211_IFTYPE_P2P_GO:
			WARN_ON(1);
			break;
		}
	}

	ieee80211_recalc_ps(local, -1);

	/*
	 * Clear the WLAN_STA_BLOCK_BA flag so new aggregation
	 * sessions can be established after a resume.
	 *
	 * Also tear down aggregation sessions since reconfiguring
	 * them in a hardware restart scenario is not easily done
	 * right now, and the hardware will have lost information
	 * about the sessions, but we and the AP still think they
	 * are active. This is really a workaround though.
	 */
	if (hw->flags & IEEE80211_HW_AMPDU_AGGREGATION) {
		mutex_lock(&local->sta_mtx);

		list_for_each_entry(sta, &local->sta_list, list) {
			ieee80211_sta_tear_down_BA_sessions(sta, true);
			clear_sta_flag(sta, WLAN_STA_BLOCK_BA);
		}

		mutex_unlock(&local->sta_mtx);
	}

	/* add back keys */
	list_for_each_entry(sdata, &local->interfaces, list)
		if (ieee80211_sdata_running(sdata))
			ieee80211_enable_keys(sdata);

 wake_up:
	ieee80211_wake_queues_by_reason(hw,
			IEEE80211_QUEUE_STOP_REASON_SUSPEND);

	/*
	 * If this is for hw restart things are still running.
	 * We may want to change that later, however.
	 */
	if (!local->suspended)
		return 0;

#ifdef CONFIG_PM
	/* first set suspended false, then resuming */
	local->suspended = false;
	mb();
	local->resuming = false;

	list_for_each_entry(sdata, &local->interfaces, list) {
		switch(sdata->vif.type) {
		case NL80211_IFTYPE_STATION:
			ieee80211_sta_restart(sdata);
			break;
		case NL80211_IFTYPE_ADHOC:
			ieee80211_ibss_restart(sdata);
			break;
		case NL80211_IFTYPE_MESH_POINT:
			ieee80211_mesh_restart(sdata);
			break;
		default:
			break;
		}
	}

	mod_timer(&local->sta_cleanup, jiffies + 1);

	mutex_lock(&local->sta_mtx);
	list_for_each_entry(sta, &local->sta_list, list)
		mesh_plink_restart(sta);
	mutex_unlock(&local->sta_mtx);
#else
	WARN_ON(1);
#endif
	return 0;
}

void ieee80211_resume_disconnect(struct ieee80211_vif *vif)
{
	struct ieee80211_sub_if_data *sdata;
	struct ieee80211_local *local;
	struct ieee80211_key *key;

	if (WARN_ON(!vif))
		return;

	sdata = vif_to_sdata(vif);
	local = sdata->local;

	if (WARN_ON(!local->resuming))
		return;

	if (WARN_ON(vif->type != NL80211_IFTYPE_STATION))
		return;

	sdata->flags |= IEEE80211_SDATA_DISCONNECT_RESUME;

	mutex_lock(&local->key_mtx);
	list_for_each_entry(key, &sdata->key_list, list)
		key->flags |= KEY_FLAG_TAINTED;
	mutex_unlock(&local->key_mtx);
}
EXPORT_SYMBOL_GPL(ieee80211_resume_disconnect);

static int check_mgd_smps(struct ieee80211_if_managed *ifmgd,
			  enum ieee80211_smps_mode *smps_mode)
{
	if (ifmgd->associated) {
		*smps_mode = ifmgd->ap_smps;

		if (*smps_mode == IEEE80211_SMPS_AUTOMATIC) {
			if (ifmgd->powersave)
				*smps_mode = IEEE80211_SMPS_DYNAMIC;
			else
				*smps_mode = IEEE80211_SMPS_OFF;
		}

		return 1;
	}

	return 0;
}

/* must hold iflist_mtx */
void ieee80211_recalc_smps(struct ieee80211_local *local)
{
	struct ieee80211_sub_if_data *sdata;
	enum ieee80211_smps_mode smps_mode = IEEE80211_SMPS_OFF;
	int count = 0;

	lockdep_assert_held(&local->iflist_mtx);

	/*
	 * This function could be improved to handle multiple
	 * interfaces better, but right now it makes any
	 * non-station interfaces force SM PS to be turned
	 * off. If there are multiple station interfaces it
	 * could also use the best possible mode, e.g. if
	 * one is in static and the other in dynamic then
	 * dynamic is ok.
	 */

	list_for_each_entry(sdata, &local->interfaces, list) {
		if (!ieee80211_sdata_running(sdata))
			continue;
		if (sdata->vif.type != NL80211_IFTYPE_STATION)
			goto set;

		count += check_mgd_smps(&sdata->u.mgd, &smps_mode);

		if (count > 1) {
			smps_mode = IEEE80211_SMPS_OFF;
			break;
		}
	}

	if (smps_mode == local->smps_mode)
		return;

 set:
	local->smps_mode = smps_mode;
	/* changed flag is auto-detected for this */
	ieee80211_hw_config(local, 0);
}

static bool ieee80211_id_in_list(const u8 *ids, int n_ids, u8 id)
{
	int i;

	for (i = 0; i < n_ids; i++)
		if (ids[i] == id)
			return true;
	return false;
}

/**
 * ieee80211_ie_split - split an IE buffer according to ordering
 *
 * @ies: the IE buffer
 * @ielen: the length of the IE buffer
 * @ids: an array with element IDs that are allowed before
 *	the split
 * @n_ids: the size of the element ID array
 * @offset: offset where to start splitting in the buffer
 *
 * This function splits an IE buffer by updating the @offset
 * variable to point to the location where the buffer should be
 * split.
 *
 * It assumes that the given IE buffer is well-formed, this
 * has to be guaranteed by the caller!
 *
 * It also assumes that the IEs in the buffer are ordered
 * correctly, if not the result of using this function will not
 * be ordered correctly either, i.e. it does no reordering.
 *
 * The function returns the offset where the next part of the
 * buffer starts, which may be @ielen if the entire (remainder)
 * of the buffer should be used.
 */
size_t ieee80211_ie_split(const u8 *ies, size_t ielen,
			  const u8 *ids, int n_ids, size_t offset)
{
	size_t pos = offset;

	while (pos < ielen && ieee80211_id_in_list(ids, n_ids, ies[pos]))
		pos += 2 + ies[pos + 1];

	return pos;
}

size_t ieee80211_ie_split_vendor(const u8 *ies, size_t ielen, size_t offset)
{
	size_t pos = offset;

	while (pos < ielen && ies[pos] != WLAN_EID_VENDOR_SPECIFIC)
		pos += 2 + ies[pos + 1];

	return pos;
}

static void _ieee80211_enable_rssi_reports(struct ieee80211_sub_if_data *sdata,
					    int rssi_min_thold,
					    int rssi_max_thold)
{
	trace_api_enable_rssi_reports(sdata, rssi_min_thold, rssi_max_thold);

	if (WARN_ON(sdata->vif.type != NL80211_IFTYPE_STATION))
		return;

	/*
	 * Scale up threshold values before storing it, as the RSSI averaging
	 * algorithm uses a scaled up value as well. Change this scaling
	 * factor if the RSSI averaging algorithm changes.
	 */
	sdata->u.mgd.rssi_min_thold = rssi_min_thold*16;
	sdata->u.mgd.rssi_max_thold = rssi_max_thold*16;
}

void ieee80211_enable_rssi_reports(struct ieee80211_vif *vif,
				    int rssi_min_thold,
				    int rssi_max_thold)
{
	struct ieee80211_sub_if_data *sdata = vif_to_sdata(vif);

	WARN_ON(rssi_min_thold == rssi_max_thold ||
		rssi_min_thold > rssi_max_thold);

	_ieee80211_enable_rssi_reports(sdata, rssi_min_thold,
				       rssi_max_thold);
}
EXPORT_SYMBOL(ieee80211_enable_rssi_reports);

void ieee80211_disable_rssi_reports(struct ieee80211_vif *vif)
{
	struct ieee80211_sub_if_data *sdata = vif_to_sdata(vif);

	_ieee80211_enable_rssi_reports(sdata, 0, 0);
}
EXPORT_SYMBOL(ieee80211_disable_rssi_reports);

<<<<<<< HEAD
u8 *ieee80211_ie_build_ht_cap(u8 *pos, struct ieee80211_supported_band *sband,
=======
u8 *ieee80211_ie_build_ht_cap(u8 *pos, struct ieee80211_sta_ht_cap *ht_cap,
>>>>>>> eb1852b1
			      u16 cap)
{
	__le16 tmp;

	*pos++ = WLAN_EID_HT_CAPABILITY;
	*pos++ = sizeof(struct ieee80211_ht_cap);
	memset(pos, 0, sizeof(struct ieee80211_ht_cap));

	/* capability flags */
	tmp = cpu_to_le16(cap);
	memcpy(pos, &tmp, sizeof(u16));
	pos += sizeof(u16);

	/* AMPDU parameters */
<<<<<<< HEAD
	*pos++ = sband->ht_cap.ampdu_factor |
		 (sband->ht_cap.ampdu_density <<
			IEEE80211_HT_AMPDU_PARM_DENSITY_SHIFT);

	/* MCS set */
	memcpy(pos, &sband->ht_cap.mcs, sizeof(sband->ht_cap.mcs));
	pos += sizeof(sband->ht_cap.mcs);
=======
	*pos++ = ht_cap->ampdu_factor |
		 (ht_cap->ampdu_density <<
			IEEE80211_HT_AMPDU_PARM_DENSITY_SHIFT);

	/* MCS set */
	memcpy(pos, &ht_cap->mcs, sizeof(ht_cap->mcs));
	pos += sizeof(ht_cap->mcs);
>>>>>>> eb1852b1

	/* extended capabilities */
	pos += sizeof(__le16);

	/* BF capabilities */
	pos += sizeof(__le32);

	/* antenna selection */
	pos += sizeof(u8);

	return pos;
}

u8 *ieee80211_ie_build_ht_info(u8 *pos,
			       struct ieee80211_sta_ht_cap *ht_cap,
			       struct ieee80211_channel *channel,
			       enum nl80211_channel_type channel_type)
{
	struct ieee80211_ht_info *ht_info;
	/* Build HT Information */
	*pos++ = WLAN_EID_HT_INFORMATION;
	*pos++ = sizeof(struct ieee80211_ht_info);
	ht_info = (struct ieee80211_ht_info *)pos;
	ht_info->control_chan =
			ieee80211_frequency_to_channel(channel->center_freq);
	switch (channel_type) {
	case NL80211_CHAN_HT40MINUS:
		ht_info->ht_param = IEEE80211_HT_PARAM_CHA_SEC_BELOW;
		break;
	case NL80211_CHAN_HT40PLUS:
		ht_info->ht_param = IEEE80211_HT_PARAM_CHA_SEC_ABOVE;
		break;
	case NL80211_CHAN_HT20:
	default:
		ht_info->ht_param = IEEE80211_HT_PARAM_CHA_SEC_NONE;
		break;
	}
	if (ht_cap->cap & IEEE80211_HT_CAP_SUP_WIDTH_20_40)
		ht_info->ht_param |= IEEE80211_HT_PARAM_CHAN_WIDTH_ANY;
	ht_info->operation_mode = 0x0000;
	ht_info->stbc_param = 0x0000;

	/* It seems that Basic MCS set and Supported MCS set
	   are identical for the first 10 bytes */
	memset(&ht_info->basic_set, 0, 16);
	memcpy(&ht_info->basic_set, &ht_cap->mcs, 10);

	return pos + sizeof(struct ieee80211_ht_info);
}

enum nl80211_channel_type
ieee80211_ht_info_to_channel_type(struct ieee80211_ht_info *ht_info)
{
	enum nl80211_channel_type channel_type;

	if (!ht_info)
		return NL80211_CHAN_NO_HT;

	switch (ht_info->ht_param & IEEE80211_HT_PARAM_CHA_SEC_OFFSET) {
	case IEEE80211_HT_PARAM_CHA_SEC_NONE:
		channel_type = NL80211_CHAN_HT20;
		break;
	case IEEE80211_HT_PARAM_CHA_SEC_ABOVE:
		channel_type = NL80211_CHAN_HT40PLUS;
		break;
	case IEEE80211_HT_PARAM_CHA_SEC_BELOW:
		channel_type = NL80211_CHAN_HT40MINUS;
		break;
	default:
		channel_type = NL80211_CHAN_NO_HT;
	}

	return channel_type;
}

int ieee80211_add_srates_ie(struct ieee80211_vif *vif, struct sk_buff *skb)
{
	struct ieee80211_sub_if_data *sdata = vif_to_sdata(vif);
	struct ieee80211_local *local = sdata->local;
	struct ieee80211_supported_band *sband;
	int rate;
	u8 i, rates, *pos;

	sband = local->hw.wiphy->bands[local->hw.conf.channel->band];
	rates = sband->n_bitrates;
	if (rates > 8)
		rates = 8;

	if (skb_tailroom(skb) < rates + 2)
		return -ENOMEM;

	pos = skb_put(skb, rates + 2);
	*pos++ = WLAN_EID_SUPP_RATES;
	*pos++ = rates;
	for (i = 0; i < rates; i++) {
		rate = sband->bitrates[i].bitrate;
		*pos++ = (u8) (rate / 5);
	}

	return 0;
}

int ieee80211_add_ext_srates_ie(struct ieee80211_vif *vif, struct sk_buff *skb)
{
	struct ieee80211_sub_if_data *sdata = vif_to_sdata(vif);
	struct ieee80211_local *local = sdata->local;
	struct ieee80211_supported_band *sband;
	int rate;
	u8 i, exrates, *pos;

	sband = local->hw.wiphy->bands[local->hw.conf.channel->band];
	exrates = sband->n_bitrates;
	if (exrates > 8)
		exrates -= 8;
	else
		exrates = 0;

	if (skb_tailroom(skb) < exrates + 2)
		return -ENOMEM;

	if (exrates) {
		pos = skb_put(skb, exrates + 2);
		*pos++ = WLAN_EID_EXT_SUPP_RATES;
		*pos++ = exrates;
		for (i = 8; i < sband->n_bitrates; i++) {
			rate = sband->bitrates[i].bitrate;
			*pos++ = (u8) (rate / 5);
		}
	}
	return 0;
}<|MERGE_RESOLUTION|>--- conflicted
+++ resolved
@@ -980,12 +980,8 @@
 	}
 
 	if (sband->ht_cap.ht_supported)
-<<<<<<< HEAD
-		pos = ieee80211_ie_build_ht_cap(pos, sband, sband->ht_cap.cap);
-=======
 		pos = ieee80211_ie_build_ht_cap(pos, &sband->ht_cap,
 						sband->ht_cap.cap);
->>>>>>> eb1852b1
 
 	/*
 	 * If adding more here, adjust code in main.c
@@ -1528,11 +1524,7 @@
 }
 EXPORT_SYMBOL(ieee80211_disable_rssi_reports);
 
-<<<<<<< HEAD
-u8 *ieee80211_ie_build_ht_cap(u8 *pos, struct ieee80211_supported_band *sband,
-=======
 u8 *ieee80211_ie_build_ht_cap(u8 *pos, struct ieee80211_sta_ht_cap *ht_cap,
->>>>>>> eb1852b1
 			      u16 cap)
 {
 	__le16 tmp;
@@ -1547,15 +1539,6 @@
 	pos += sizeof(u16);
 
 	/* AMPDU parameters */
-<<<<<<< HEAD
-	*pos++ = sband->ht_cap.ampdu_factor |
-		 (sband->ht_cap.ampdu_density <<
-			IEEE80211_HT_AMPDU_PARM_DENSITY_SHIFT);
-
-	/* MCS set */
-	memcpy(pos, &sband->ht_cap.mcs, sizeof(sband->ht_cap.mcs));
-	pos += sizeof(sband->ht_cap.mcs);
-=======
 	*pos++ = ht_cap->ampdu_factor |
 		 (ht_cap->ampdu_density <<
 			IEEE80211_HT_AMPDU_PARM_DENSITY_SHIFT);
@@ -1563,7 +1546,6 @@
 	/* MCS set */
 	memcpy(pos, &ht_cap->mcs, sizeof(ht_cap->mcs));
 	pos += sizeof(ht_cap->mcs);
->>>>>>> eb1852b1
 
 	/* extended capabilities */
 	pos += sizeof(__le16);
